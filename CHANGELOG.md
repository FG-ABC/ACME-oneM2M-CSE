[← README](README.md) 


# Changelog
All notable changes to this project will be documented in this file.

The format is based on [Keep a Changelog](https://keepachangelog.com/en/1.0.0/),
and this project adheres to [Semantic Versioning](https://semver.org/spec/v2.0.0.html).

<<<<<<< HEAD
## [0.9.0] - 2021-11-03

### Added
- [CSE] Added support for &lt;pollingChannel> and &lt;pollingChannelURI> for polling communication scenarios.
- [CSE] Added [logging].enableBindingsLogging configuration to enable/disable low-level transport bindings logging.
- [CSE] Added converting resource IDs to SP-relative when retargeting to different CSEs.
- [CSE] Added support for request expiration (*Request Expiration Timestamp*) and delayed request execution (*Operation Execution Timestamp*).
- [MQTT] Added MQTT binding support for Mca and Mcc communication.
- [CONSOLE] Added the possibility to toggle through the display modes with "^T" when displaying the resource tree continuously.
- [CONSOLE] Real-time update for the continuous tree (when creating, deleting, updating resources).
- [CONSOLE] Added [cse.console].confirmQuit configuration option. It is switched off by default.
- [DATABASE] Added validation of data base fil∑es during start-up.
- [DATABASE] Added backup of data base files during start-up.

### Changed
- [WEB] Moved the webUI to the acme module.
- [CSE] Improved attribute validation: checking empty lists.
- [CSE] Simplified initial configuration. First time users can now choose between three deployment configurations (IN, MN, ASN) to quickly set-up a CSE.
- [CSE] Improved fallback and debug message of missing Release Version Indicator attribute in requests.
- [CSE] Refactored project directory structure.
- [CSE] Refactored validation to improve attribute policies and validation handling and extension. Policies are now defined by a definition file and assigned to each resource type.
- [CSE] Refactored the handling of target URI's. They are now evaluated as late as possible. This may have impact on, for example, batch notifications and whenever the real target URL may change over time.
- [CSE] Changed rcn = modifiedAttributes to the improved definition in the spec: return only those modified attributes that where *not* in the original request, but were modified by the CSE as a result of the request.
- [CSE] Improved transit requests: serialization according to target's preferences.
- [CSE] Changed optionality of and originator assignment to CSR.csi according to TS-0004 spec change.
- [HTTP] Moved the security setting for http to the separate section *server.http.security*.
- [IMPORTING] Changed the file extension for &lt;flexContainer> attribute policies from ".ap" to ".fcp".
- [Logging] Changed the internal handling of log messages. Output should be more immediate than before.
- [RUNTIME] Due to the restructuring of the project structure the CSE must now be started like this: ```python3 -m acme```

### Removed
- [CSE] Removed "cse.enableNotifications" configuration option. Notifications are now always enabled.
- [CSE] Removed "cse.enableTransitRequests" configuration option. Requests are now always forwarded.
- [CSE] Removed "cse.enableValidation" configuration option. Validation is now always performed.
- [CSE] Removed "cse.announcements.enable" configuration option. Resources can now always be announced.
- [APPS] Removed the example AEs from the CSE. This makes the CSE a bit smaller and also removes a big dependency to the non-portable psutils package. They will be available in a separate project in the future.
- [HTTP] Removed the *server.http.multithreaded* configuration option. The http server now always runs in multithread mode.

### Fixed
- [CSE] When the CSE is reset then the statistics are now reset as well.
- [WEB] Error/debug messages are now always shown.
=======
## [0.8.2] - unreleased

### Fixed
- [CSE] Fixed typo in default configuration file.


## [0.8.1] - 2021-08-05

### Added
- [CONSOLE] Added [cse.console].confirmQuit configuration option. It is switched off by default.
>>>>>>> 03c23ea1


## [0.8.0] - 2021-07-27

### Added
- [CSE] Added possibility to reset a running CSE (via the command console or http endpoint "/\_\_reset\_\_").
- [CSE] Added support for &lt;timeSeries>/&lt;timeSeriesInstance> resource types.
- [CSE] Added support for &lt;timeSeries>'s missing data monitoring in &lt;subscription> resource type and notifications.
- [CSE] Added support for *ctm* (currentTime) attribute for &lt;CSEBase> resource type.
- [CSE] Added wildcard (\*) support for &lt;ACP>'s *acr/acor* originators.
- [CSE] Added support for &lt;ACP>'s *acr/acod* attribute (not for specializations yet, though).
- [CSE] Added support for 'Request Expiration Timestamp' request parameter, also for &lt;request> resources.
- [CSE] Added support for *Vendor Information* request/response header.
- [CSE] Added support for &lt;container> *disableRetrieval* attribute.
- [CSE] Added validation of *cnf* (contentInfo) attribute.
- [CSE] Added support for *dcnt* (deletionCnt) attribute for &lt;contentInstance> resource type.
- [WEB] Added OAuth2 authorization support for the proxied CSE (for the stand-alone web UI).
- [WEB] Added opening the web UI in a browser on startup (for the stand-alone web UI).
- [TESTS] Added OAuth2 authorization support for the tests.
- [CONSOLE] Added "I" command to the console (inspect a resource and its child resources).
- [CONSOLE] Added "L" command to the console (toggle through the various log levels, including *off*)
- [CONSOLE] Added configuration *cse.console.hideResources* to hide certain resources from showing in the the resource tree.
- [CONSOLE] Added various view modes when showing the resource tree (normal, compact, content, contentOnly).

### Changed
- [CSE] Relaxed validation for float in attributes and arguments. Integer are now accepted as well.
- [CSE] Changed format of configuration values "cse.registration.allowedAEOriginators" and "cse.registration.allowedCSROriginators" from regex to a simple wildcard (\* and ?) format.
- [CSE] Changed the internal timed and regular processes to a single priority timer queue.
- [CSE] Removed "logging.enable" configuration setting and added *off* as a possible value to *logging.level".
- [CSE] Improved the size calculation of &lt;contentInstance>, &lt;flexContainer>, and &lt;timeSeriesInstance> to realistic sizes (not the Python-internal type sizes anymore).
- [CSE] Refactored internal request handling to support future protocol binding developments other than http.
- [CSE] Changed the sorting of request result lists to type and creation time for &lt;contentInstance>, &lt;flexContainerInstance> and &lt;timeSeriesInstance>.
- [CSE] Improved the validation when registering &lt;remoteCSE> resources for *csi* and *cb* attributes.
- [RUNTIME] The CSE is now started by running the *acme* module (```python3 acme```)

### Fixed
- [CSE] Corrected response status codes for AE registration errors.
- [CSE] Prevent CREATE and UPDATE requests for &lt;flexContainerInstance> resource type.
- [CSE] Improved handling of &lt;flexContainerInstance> resources when versioning is disabled in the parent &lt;flexContainer>.
- [CSE] Re-added: remove comments from received JSON content.
- [CSE] Improved the timely execution of background tasks. The actual task's execution time is not added on top to the interval anymore, and intervals are constant.
- [CSE] Improved support and validation for absRelTimestamp type.
- [CSE] Improved handling of the &lt;request> resource's expiration time. It is now aligned with the 'Request Expiration Timestamp' request parameter.
- [CSE] Improved checking of empty *acpi* attribute lists. Empty lists are not allowed and the *acpi* must be removed from a resource instead.
- [CSE] Optimized log messages. Messages for irrelevant log levels are not even created anymore.
- [CSE] Corrected behavior when oldest &lt;contentInstance>, &lt;flexContainerInstance> and &lt;timeSeriesInstance> resource are deleted. Now NO notification is sent in case a &lt;subscription> monitors for *Delete_of_direct_child_resource*.
- [CSE] Added warnings when an imported &lt;CSEBase> overwrites any of the *csi*, *ri*, *rn* attributes.
- [CSE] Better error handling for ill-formed CSE-ID.
- [CSE] Fixed missing check for &lt;subscription>'s *chty* attribute. The listed resource types therein must be allowed child resource types of the &lt;subscription>'s parent resource.
- [DATABASE] Optimized and unified database searches for fragments in resources.


## [0.7.3] - 2021-03-26

### Added
- [CSE] Added *cse.resource.cnt.enableLimits* configuration. 
- [CSE] Improved startup error messages when running in headless mode.
- [CONSOLE] Added "T" command to the console (display only sub-tree of the resource tree).

### Changed
- [CSE] Default limits for &lt;container> are now disabled by default.
- [CSE] Limiting supported release versions to 2a, 3, and 4.
- [CSE] Changed spelling of configuration values "cse.statistics.writeIntervall" to "cse.statistics.writeInterval" and "app.statistics.intervall" to "app.statistics.interval".


## [0.7.2] - 2021-03-22

### Security
- [MISC] Bumped referenced library urllib3 from 1.26.2 to 1.26.3
- [MISC] Bumped referenced library jinja2 from 2.11.2 to 2.11.3


## [0.7.1] - 2021-03-09

### Fixed
- [CSE] Fixed crash when receiving no content in CREATE or UPDATE request.
- [CSE] Improved debug response when encountering a wrong type during validation.
- [CSE] Improved statistics output when running inside a Jupyter Notebook.


## [0.7.0] - 2021-03-06

### Added
- [CSE] Added *--http-address* and *--network-interface* command line arguments.
- [CSE] Added configuration to exclude certain attributes in CSR creations and updates.
- [CSE] Added support for CBOR serialization.
- [CSE] Added attribute policies for TS-0023 R4 ModuleClasses, Devices etc.
- [CSE] Added attribute policies for Generic Interworking and AllJoyn specialization.
- [CSE] Added diagram generation (in PlantUML format) of resource tree and deployment structure.
- [CSE] Added better checks for content serialization in AE.
- [CSE] Added support for *holder* attribute. Added access control behavior for *holder* and resource creator when an *acpi* attribute is specified for a resource, but doesn't have one.
- [CSE] Added support for Subscription's *expirationCounter*.
- [CSE] Added headless mode to better support docker.
- [CONSOLE] Added command interface to the terminal console (for stopping the CSE, printing statistics, CSE registrations, the resource tree, etc).
- [NOTIFICATIONS] Added support for handling CBOR serialization and other binary formats to the notification server.
- [WEB] Added dark mode (for supported browsers).
- [TESTS] Added load tests that can be optionally executed. Also improved test runner: select on the command line which tests to run.

### Changed
- [WEB] The web UI can now also be used as a stand-alone application to connect to third-party CSEs.
- [CSE] The filter query for *ty*, *cty*, and *lbl* can now be construct with + operator (e.g. ty=3+4) instead of specifying those filter elements twice.
- [CSE] Changed the importing of attribute policies to a JSON based format.
- [CSE] Supported release version can now be configured via the config file.
- [CSE] Added checks for remote CSE's *csi* (does it exist? Does it begin with a /?)
- [CSE] Removed defaultACPI support. Now supporting correct behavior for *holder* attribute resp. resource creator.
- [CSE] Correctly implemented acpi updates. Also: acpi references are converted to CSE relative unstructured During CREATE and UPDATE.
- [CSE] Changed resourceType values for &lt;latest> and &lt;oldest> to the specified values.
- [CSE] Access control clean-up. No more extra ACPs for admin access, CSRs, AEs, REQs etc. The CSE now makes use of *creator* and *holder* access.
- [TESTS] The behavior whether a failed test skips the remaining tests in a test suite can now be configured.
- [TESTS] Improved documentation. Doc strings provide a bit more information about a currently running test.
- [TESTS] Tests now pass mypy checks.
- [MISC] Added: Allow ```# single-line comments``` in JSON as well.
- [MISC] Default configuration for file logging is now *False* (to better support Raspberry Pi and similar systems with flash card file systems).
- [MISC] Now passes ```mypy --strict``` checks.
- [DATABASE] Changed the postfix of data files to the CSE-ID.
- [HTTP] Server runs now in background.

### Fixed
- [CSE] *CSEBase.srt* attribute now also returns the announced attributes.
- [CSE] Improved shutdown behavior. Waiting for internal threads to finish.
- [CSE] When updating a subscription resource's *nu* attribute: Removed URI's don't cause a "deletion notification" anymore.
- [CSE] Improved *creator* attribute handling during CREATE.
- [CSE] Fixed wrong removal procedure when removing contentInstances from a container when either threshold was met.
- [CSE] Added missing checks for mandatory request parameters *RVI* and *RI*
- [SUB] Added missing validation for *nct* / *enc/net* combinations.
- [ACP] Added check that *pvs* is not empty during CREATE or UPDATE.
- [ACP] Added check that *acpi*, if present, is the only attribute in an UPDATE request.
- [TESTS] Fixed test framework checks for CSE connectivity and CSE reconfigurations for test runs.


## [0.6.0] - 2020-10-26

### Added
- [CSE] Improved resource expiration a lot.
- [CSE] Added support for *mia* attribute in CNT and FCNT.
- [CSE] Added support for synchronous and asynchronous non-blocking requests (as well as flex-blocking).
- [CSE] Added configuration to enable or disable regular liveliness checks of remote CSE connects (cse.registration.checkLiveliness).
- [REQ] Added support for &lt;request> resource type.
- [SUB] Added support for batchNotifications, latestNotify, eventNotificationCriteria/childResourceType, and eventNotificationCriteria/attribute in subscriptions.
- [HTTP] Added possibility to enable an API to get and set some configuration values remotely.

### Changed
- [CSE] Removed possibility to register unknown resources of an unknown resource type.

### Fixed
- [HTTP] Fixed wrong configuration settings for TLS certificates.
- [CSR] Fixed format of *csebase* attribute.


## [0.5.0] - 2020-09-17

### Added
- [CSE] Added Resource Announcements to remote CSEs.
- [CSE] Added support for 'm2m:dbg' throughout the CSE. This should provide better error reporting for clients.
- [CSE] Added configuration and command line argument to enable and disable validation of attributes and arguments.
- [CSE] Added configuration and command line argument to enable and disable statistics.
- [CSE] Added configuration to make CSE startup delay configurable.
- [CSE] Added import of attribute policies for &lt;flexContainer> specializations validation.
- [CSE] Added support for 'arp' request argument.
- [CSE] JSON in requests may now contain C-style comments ("// ..." and "/* ... */").
- [CSE] Added support for *myCertFileCred* ManagementObject.
- [SUB] Improved support for 'nct' in subscriptions.
- [TESTS] Added unit tests.
- [WEB] Added deletion of resources in the web UI via right-click menu.
- [HTTP] Added https support for the http server and for requests.
- [MISC] Added Python type hints throughout the source code.

### Changed
- [CSE] Reimplemented discovery, filter functions and rcn's.
- [MISC] Refactored most constants to enums.


## [0.4.0] - 2020-06-24

### Added
- [CSE] Added command line arguments --remote-cse, --no-remote-cse .
- [CSE] Improved remote CSE handling.
- [CSE] Improved and corrected remote CSE registration and retargeting requests.
- [CSE] Improved support for expiration handling, e.g. refreshing as well as removal of expired resources.
- [CSE] Added validation of resource attributes during CREATE and UPDATE.
- [CSE] Added support for request arguments validation.
- [CSE] The CSE now passes most of the oneM2M R1 test cases.
- [AE] Added AE Self-Registration.
- [IMPORTING] Added macro mechanism to use configuration settings in imported files.
- [WEB] Add displaying the path of the selected resource and many more small improvements.
- [WEB] Providing default originator.

### Fixed
- [CSE] Fixed crashes when using group resources.
- [CSE] Fixed and reworked resource address handling.
- [CSE] Corrected transit requests.
- [ACP] Fixed format of privileges and self-privileges.
- [NOTIFICATIONS] Corrected error handling.
- [ALL] Many, many small fixes and improvements.

### Changed
- [ACP] Created resources without a provided ACPI will now have the same ACPI of the parent.
- [DATABASE] Upgraded to TinyDB 4.x .
- [Logging] Now using the Rich module for improved terminal logging .
- [MISC] Restructured documentation.


## [0.3.0] - 2020-04-20

### Added
- [CSE] Discovery supports "attributes + children" return content.
- [CSE] Added command line argument --db-storage .
- [CSE] Added support for FlexContainerInstance.
- [CSE] Added command line arguments --apps / --no-apps to enable and disable internal applications. Also added entry in config file.
- [CSE] Added sorting of discovery results. Configurable.

### Fixed
- [CSE] Fixed discovery results: ignore latest, oldest, and fixed result format.

### Changed
- [CSE] Changed command line argument --reset-db to --db-reset .


## [0.2.1] - 2020-03-06

### Added
- [APPS] Added persistent storage support for AEs.

### Fixed
- [APPS] Fixed wrong originator handling for already registered AEs.


## [0.2.0] - 2020-03-02

### Added
- [CSE] Checking and setting "creator" attribute when creating new resources.
- [ACP] Always add "admin" originator to newly created ACPs (configurable).
- [ACP] Improved default ACP. Any new resource without ACP gets the default ACP assigned.
- [AE] Added proper AE registration. An ACP is automatically created for a new AE, and also removed when the corresponding AE is removed.
- [LOGGING] Added option to enable/disable logging to a log file (Logging:enableFileLogging). If disabled, log-messages are only written to the console.
- [LOGGING] Possibility to disable logging on the command line.
- [IMPORTING] Added default ACP. 
- [WEB] Added LOGO & favicon.

### Fixed
- [WEB] Browser request to "/"" will now redirect to the web-ui's URL.
- [WEB] REST UI will not refresh anymore when automatic refresh is on.
- [ALL] Various fixes and improvements.


## [0.1.0] - 2020-02-09
- First release

[← README](README.md) <|MERGE_RESOLUTION|>--- conflicted
+++ resolved
@@ -7,7 +7,6 @@
 The format is based on [Keep a Changelog](https://keepachangelog.com/en/1.0.0/),
 and this project adheres to [Semantic Versioning](https://semver.org/spec/v2.0.0.html).
 
-<<<<<<< HEAD
 ## [0.9.0] - 2021-11-03
 
 ### Added
@@ -49,18 +48,12 @@
 ### Fixed
 - [CSE] When the CSE is reset then the statistics are now reset as well.
 - [WEB] Error/debug messages are now always shown.
-=======
-## [0.8.2] - unreleased
-
-### Fixed
-- [CSE] Fixed typo in default configuration file.
-
 
 ## [0.8.1] - 2021-08-05
 
 ### Added
 - [CONSOLE] Added [cse.console].confirmQuit configuration option. It is switched off by default.
->>>>>>> 03c23ea1
+
 
 
 ## [0.8.0] - 2021-07-27
