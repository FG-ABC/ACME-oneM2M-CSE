[← README](README.md) 


# Changelog
All notable changes to this project will be documented in this file.

The format is based on [Keep a Changelog](https://keepachangelog.com/en/1.0.0/),
and this project adheres to [Semantic Versioning](https://semver.org/spec/v2.0.0.html).


<<<<<<< HEAD
## [unreleased] - xxxx.xx.xx

### Added
- Added *cse.resource.cnt.enableLimits* configuration. 

### Changed
- Default limits for &lt;container> are now disabled by default.

### Fixed
=======
## [0.7.2] - 2021-03-22

### Security
- [MISC] Bumped referenced library urllib3 from 1.26.2 to 1.26.3
- [MISC] Bumped referenced library jinja2 from 2.11.2 to 2.11.3

>>>>>>> 0c0c510e

## [0.7.1] - 2021-03-09

### Fixed
- [CSE] Fixed crash when receiving no content in CREATE or UPDATE request.
- [CSE] Improved debug response when encountering a wrong type during validation.
- [CSE] Improved statistics output when running inside a Jupyter Notebook.


## [0.7.0] - 2021-03-06

### Added
- [CSE] Added *--http-address* and *--network-interface* command line arguments.
- [CSE] Added configuration to exclude certain attributes in CSR creations and updates.
- [CSE] Added support for CBOR serialization.
- [CSE] Added attribute policies for TS-0023 R4 ModuleClasses, Devices etc.
- [CSE] Added attribute policies for Generic Interworking and AllJoyn specialization.
- [CSE] Added diagram generation (in PlantUML format) of resource tree and deployment structure.
- [CSE] Added better checks for content serialization in AE.
- [CSE] Added command interface to the terminal console (for stopping the CSE, printing statistics, CSE registrations, the resource tree, etc).
- [CSE] Added support for *holder* attribute. Added access control behavior for *holder* and resource creator when an *acpi* attribute is specified for a resource, but doesn't have one.
- [CSE] Added support for Subscription's *expirationCounter*.
- [CSE] Added headless mode to better support docker.
- [NOTIFICATIONS] Added support for handling CBOR serialization and other binary formats to the notification server.
- [WEB] Added dark mode (for supported browsers).
- [TESTS] Added load tests that can be optionally executed. Also improved test runner: select on the command line which tests to run.

### Changed
- [WEB] The web UI can now also be used as a stand-alone application to connect to third-party CSEs.
- [CSE] The filter query for *ty*, *cty*, and *lbl* can now be construct with + operator (e.g. ty=3+4) instead of specifying those filter elements twice.
- [CSE] Changed the importing of attribute policies to a JSON based format.
- [CSE] Supported release version can now be configured via the config file.
- [CSE] Added checks for remote CSE's *csi* (does it exist? Does it begin with a /?)
- [CSE] Removed defaultACPI support. Now supporting correct behavior for *holder* attribute resp. resource creator.
- [CSE] Correctly implemented acpi updates. Also: acpi references are converted to CSE relative unstructured During CREATE and UPDATE.
- [CSE] Changed resourceType values for \<latest> and \<oldest> to the specified values.
- [CSE] Access control clean-up. No more extra ACPs for admin access, CSRs, AEs, REQs etc. The CSE now makes use of *creator* and *holder* access.
- [TESTS] The behavior whether a failed test skips the remaining tests in a test suite can now be configured.
- [TESTS] Improved documentation. Doc strings provide a bit more information about a currently running test.
- [TESTS] Tests now pass mypy checks.
- [MISC] Added: Allow ```# single-line comments``` in JSON as well.
- [MISC] Default configuration for file logging is now *False* (to better support Raspberry Pi and similar systems with flash card file systems).
- [MISC] Now passes ```mypy --strict``` checks.
- [DATABASE] Changed the postfix of data files to the CSE-ID.
- [HTTP] Server runs now in background.

### Fixed
- [CSE] *CSEBase.srt* attribute now also returns the announced attributes.
- [CSE] Improved shutdown behavior. Waiting for internal threads to finish.
- [CSE] When updating a subscription resource's *nu* attribute: Removed URI's don't cause a "deletion notification" anymore.
- [CSE] Improved *creator* attribute handling during CREATE.
- [CSE] Fixed wrong removal procedure when removing contentInstances from a container when either threshold was met.
- [CSE] Added missing checks for mandatory request parameters *RVI* and *RI*
- [SUB] Added missing validation for *nct* / *enc/net* combinations.
- [ACP] Added check that *pvs* is not empty during CREATE or UPDATE.
- [ACP] Added check that *acpi*, if present, is the only attribute in an UPDATE request.
- [TESTS] Fixed test framework checks for CSE connectivity and CSE reconfigurations for test runs.


## [0.6.0] - 2020-10-26

### Added
- [CSE] Improved resource expiration a lot.
- [CSE] Added support for *mia* attribute in CNT and FCNT.
- [CSE] Added support for synchronous and asynchronous non-blocking requests (as well as flex-blocking).
- [CSE] Added configuration to enable or disable regular liveliness checks of remote CSE connects (cse.registration.checkLiveliness).
- [REQ] Added support for &lt;request> resource type.
- [SUB] Added support for batchNotifications, latestNotify, eventNotificationCriteria/childResourceType, and eventNotificationCriteria/attribute in subscriptions.
- [HTTP] Added possibility to enable an API to get and set some configuration values remotely.

### Changed
- [CSE] Removed possibility to register unknown resources of an unknown resource type.

### Fixed
- [HTTP] Fixed wrong configuration settings for TLS certificates.
- [CSR] Fixed format of *csebase* attribute.


## [0.5.0] - 2020-09-17

### Added
- [CSE] Added Resource Announcements to remote CSEs.
- [CSE] Added support for 'm2m:dbg' throughout the CSE. This should provide better error reporting for clients.
- [CSE] Added configuration and command line argument to enable and disable validation of attributes and arguments.
- [CSE] Added configuration and command line argument to enable and disable statistics.
- [CSE] Added configuration to make CSE startup delay configurable.
- [CSE] Added import of attribute policies for &lt;flexContainer> specializations validation.
- [CSE] Added support for 'arp' request argument.
- [CSE] JSON in requests may now contain C-style comments ("// ..." and "/* ... */").
- [CSE] Added support for *myCertFileCred* ManagementObject.
- [SUB] Improved support for 'nct' in subscriptions.
- [TESTS] Added unit tests.
- [WEB] Added deletion of resources in the web UI via right-click menu.
- [HTTP] Added https support for the http server and for requests.
- [MISC] Added Python type hints throughout the source code.

### Changed
- [CSE] Reimplemented discovery, filter functions and rcn's.
- [MISC] Refactored most constants to enums.


## [0.4.0] - 2020-06-24

### Added
- [CSE] Added command line arguments --remote-cse, --no-remote-cse .
- [CSE] Improved remote CSE handling.
- [CSE] Improved and corrected remote CSE registration and retargeting requests.
- [CSE] Improved support for expiration handling, e.g. refreshing as well as removal of expired resources.
- [CSE] Added validation of resource attributes during CREATE and UPDATE.
- [CSE] Added support for request arguments validation.
- [CSE] The CSE now passes most of the oneM2M R1 test cases.
- [AE] Added AE Self-Registration.
- [IMPORTING] Added macro mechanism to use configuration settings in imported files.
- [WEB] Add displaying the path of the selected resource and many more small improvements.
- [WEB] Providing default originator.

### Fixed
- [CSE] Fixed crashes when using group resources.
- [CSE] Fixed and reworked resource address handling.
- [CSE] Corrected transit requests.
- [ACP] Fixed format of privileges and self-privileges.
- [NOTIFICATIONS] Corrected error handling.
- [ALL] Many, many small fixes and improvements.

### Changed
- [ACP] Created resources without a provided ACPI will now have the same ACPI of the parent.
- [DATABASE] Upgraded to TinyDB 4.x .
- [Logging] Now using the Rich module for improved terminal logging .
- [MISC] Restructured documentation.


## [0.3.0] - 2020-04-20

### Added
- [CSE] Discovery supports "attributes + children" return content.
- [CSE] Added command line argument --db-storage .
- [CSE] Added support for FlexContainerInstance.
- [CSE] Added command line arguments --apps / --no-apps to enable and disable internal applications. Also added entry in config file.
- [CSE] Added sorting of discovery results. Configurable.

### Fixed
- [CSE] Fixed discovery results: ignore latest, oldest, and fixed result format.

### Changed
- [CSE] Changed command line argument --reset-db to --db-reset .


## [0.2.1] - 2020-03-06

### Added
- [APPS] Added persistent storage support for AEs.

### Fixed
- [APPS] Fixed wrong originator handling for already registered AEs.


## [0.2.0] - 2020-03-02

### Added
- [CSE] Checking and setting "creator" attribute when creating new resources.
- [ACP] Always add "admin" originator to newly created ACPs (configurable).
- [ACP] Improved default ACP. Any new resource without ACP gets the default ACP assigned.
- [AE] Added proper AE registration. An ACP is automatically created for a new AE, and also removed when the corresponding AE is removed.
- [LOGGING] Added option to enable/disable logging to a log file (Logging:enableFileLogging). If disabled, log-messages are only written to the console.
- [LOGGING] Possibility to disable logging on the command line.
- [IMPORTING] Added default ACP. 
- [WEB] Added LOGO & favicon.

### Fixed
- [WEB] Browser request to "/"" will now redirect to the web-ui's URL.
- [WEB] REST UI will not refresh anymore when automatic refresh is on.
- [ALL] Various fixes and improvements.


## [0.1.0] - 2020-02-09
- First release

[← README](README.md) <|MERGE_RESOLUTION|>--- conflicted
+++ resolved
@@ -8,7 +8,7 @@
 and this project adheres to [Semantic Versioning](https://semver.org/spec/v2.0.0.html).
 
 
-<<<<<<< HEAD
+
 ## [unreleased] - xxxx.xx.xx
 
 ### Added
@@ -18,14 +18,14 @@
 - Default limits for &lt;container> are now disabled by default.
 
 ### Fixed
-=======
+
+
 ## [0.7.2] - 2021-03-22
 
 ### Security
 - [MISC] Bumped referenced library urllib3 from 1.26.2 to 1.26.3
 - [MISC] Bumped referenced library jinja2 from 2.11.2 to 2.11.3
 
->>>>>>> 0c0c510e
 
 ## [0.7.1] - 2021-03-09
 
