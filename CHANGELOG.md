[← README](README.md) 


# Changelog
All notable changes to this project will be documented in this file.

The format is based on [Keep a Changelog](https://keepachangelog.com/en/1.0.0/),
and this project adheres to [Calendar Versioning](https://calver.org).


<<<<<<< HEAD
## [unreleased 2024.DEV] - xxxx-xx-xx

### Added

### Experimental

### Changed

### Fixed

### Removed



## [2024.01] - 2024-04-17
=======
## [2024.04.1] - 2024-04-20

### Fixed
- [MQTT] Fixed paho MQTT implementation for V2 #153 . Thanks to @Luke1734 for the contribution.



## [2024.04] - 2024-04-17
>>>>>>> 4e6b4878

### Added
- [DATABASE] Added postgreSQL support for the CSE's database. This is an alternative to the default TinyDB database. 

### Changed
- [CSE] Changed the database configuration settings to accommodate the new postgreSQL database support. This is a breaking change. 

### Fixed
- [CSE] SyntaxError: f-string: unmatched '(' (see issue #146). Thanks to @mathiasp for the contribution.
- [CSE] Updated the MQTT client and connection functions to the Paho 2.0 version. 
- [CSE] Improved the handling of semantic queries' result serialization. The proper format (JSON or XML) is now used depending on the original request's content serialization. Thanks to @Luke1734 for the contribution.
- [CSE] Corrected the handling of semantic request parameters. See PR #149. Thanks to @Luke1734 for the contribution.
- [MQTT] Fixed breaking change of MQTT Paho 2.0 in MQTT client instantiation (see issue #149). Thanks to @name-taken23 for the contribution.



## [2024.03] - 2024-03-14

### Added
- [CSE] Added internal check before executing a DELETE operation that all resources are allowed to be deleted.
- [CSE] Added configuration value for the CSE's *poa* attribute. Before, the CSE's *poa* was always set to the *http* server's address.
- [CSE] Added support for *SIM* ManagementObject specialization.
- [CSE] Added support for *MobileNetwork* ManagementObject specialization.
- [CSE] Added *--db-directory* command line argument to specify the directory where the CSE's data base files are stored.
- [CSE] Re-Added support for exporting resources to the console. Resources are exported as *curl* commands.
- [WS] Added support for the WebSocket protocol binding. This binding is fully functional but still experimental because it differs from the oneM2M spec in some points, e.g. the new presence of the *Originator* header when establishing a WebSocket connection. The general functionality is the same, though.
- [TUI] Added auto-refreshing diagrams and checkbox to enable/disable auto-refreshing.
- [TUI] Added validation: *notificationURI* must only be present in non-blocking async requests.
- [TUI] Added sorting of resource lists by resource type. Added resource type section headers.
- [TUI] Added configurable size limit for displaying requests and responses.
- [TUI] Added "service" tab for resource services. The first service is a service to export resources as *curl* commands.
- [TUI] Added service to export *instance* resources under a &lt;container> or &lt;timeSeries> as a CSV file.
- [SCRIPTS] Added "remove-json-attribute" function to the script interpreter. 
- [SCRIPTS] Added "block" and "return-from" functions to the script interpreter.
- [SCRIPTS] Added "protect-unwind" function to the script interpreter.
- [TESTS] Added support for the WebSocket protocol binding to the tests.
- [TESTS] Added specific tests for the WebSocket protocol binding and special notification handling.

### Experimental
- [WS] The WebSocket protocol binding is still experimental because it differs from the oneM2M spec in some points, e.g. the new presence of the *X-M2M-Origin* header when establishing a WebSocket connection. The general functionality is the same, though.

### Changed
- [CSE] Allow virtual resources to be referenced in &lt;actions> and &lt;dependencies>.
- [TUI] Diagrams now support containers that contain boolean-kind values (true/false, on/off, yes/no, high/low).

### Fixed
- [CSE] Added missing &lt;CIN> DELETE procedure: Delete is forbidden if the parent &lt;CNT> has the *disableRetrieval* attribute set to True.
- [CSE] Fixed wrong http response for some cases when the *Accept* http header contains a wildcard.
- [CSE] Fixed wrong http request header when forwarding non-blocking requests.
- [CSE] Fixed empty result content in the &lt;REQ> instance when forwarding non-blocking requests to a remote CSE.
- [CSE] Fixed wrong handling of *Originator* header in forwarded requests, especially when creating new remote resources.
- [CSE] CSE-relative identifiers in attributes are now correctly converted to SP-relative identifiers when announcing resources.
- [CSE] Fixed originator handling when working with requests to remote CSE's and also with announcements.
- [CSE] Added support for Python 3.12.



## [2023.10.1] - 2023-11-04

### Changed
- [CSE] Added &lt;FCNT> as child resource type for &lt;NOD>. Thanks to @BobFIV for the contribution.

### Security
- [MISC] Bumped referenced library werkzeug to version 3.0.1


## [2023.10] - 2023-10-23

### Added
- [CSE] Added automatic "pip install" of missing dependencies during startup.
- [CSE] Added support for the &lt;schedule> resource type.
- [CSE] Added support for *Result Expiration Timestamp* request parameter for handling timeouts in fanoutPoint request aggregations.
- [CSE] Added (limited) support for &lt;locationPolicy> resource type and location management for *device based* location policies.
- [CSE] Added support *location* attribute and *geo-query* request parameters and functionality 
- [SCRIPTS] Added "dolist", "dotimes", "tui-notify", "cse-attribute-info", and "get-loglevel" functions to the script interpreter. 
- [SCRIPTS] Added *maxRuntime* configuration setting to limit the execution time of scripts.
- [SCRIPTS] Functions now have their own variable scope.
- [TUI] Improved resource view in the text UI. Enumeration interpretations are now shown.
- [TUI] Added utility "Attribute Info Search".
- [TUI] Added diagram view for &lt;containers> that &lt;contentInstance> child resources with numerical values.
- [HTTP] Added support for http authorization for *basic* and *bearer* (token) methods.
- [HTTP] Support for the Python *Web Server Gateway Interface* to improve integration with a reverse proxy or API gateway, ie. nginx. Thanks to @samuelbles07 for the idea.
- [LOGGING] Added limiting the size of a single log message. Messages that are too large are truncated. This feature is configurable (ie. length and whether to truncate or not).
- [MISC] Added tool to generate documentation from the source code. See [tools/apidocs/README.md](tools/apidocs/README.md).

### Changed
- [MISC] The project now follows the [Calendar Versioning](https://calver.org) scheme.
- [CSE] Changed the *operationResult* of &lt;request> according to SDS-2022-0010R02.
- [CSE] Changed the oneM2M enumeration definition format. Each enumeration type is now a dictionary of enumeration values and their interpretations.
- [CSE] Changed procedure for *notifictionStatsInfo* attribute for &lt;subscription> and &lt;crossResourceSubscription; resources according to SDS-2022-0183R01 and SDS-2022-0184R01.
- [HTTP] The default network interface has been changed from "127.0.0.1" to "0.0.0.0".
- [MQTT] The default network interface has been changed from "127.0.0.1" to "0.0.0.0".
- [SCRIPTS] Moved utilities and system scripts to sub-directories. Now all scripts from directories "*.scripts" in the "init" directory are automatically imported.
- [TUI] Simplified the request list view in the text UI.

### Fixed
- [CSE] Removed superfluous code when announcing resources (see issue #122).
- [CSE] Added support and validation for 'xs:NCName' type in attribute policies.


## [0.12.0] - 2023-06-24

### Added
- [CSE] Added support for &lt;action> and &lt;dependency> resource types
- [CSE] Added recording of received and sent requests to support request debugging.
- [CSE] Improved validation of complex types and mandatory attributes.
- [CSE] Added support for partial RETRIEVE (ie. only selected attributes are returned in a RETRIEVE request).
- [CSE] Cleaned up and removed some obsolete code.
- [CSE] Added *[console].headless* configuration (in addition to the --headless command line argument).
- [CSE] Allow "5" as a valid release version.
- [CSE] Added support for referencing members of a &lt;Group> in &lt;ACP>'s *acor* attribute. Thanks to @samuelbles07 for the contribution.
- [CSE] Added support for disabling sending the optional &lt;subscription>'s verification request.
- [DATABASE] Added *TinyDBBufferedStorage* to greatly improve buffered writes to disk.
- [DATABASE] Added *TinyDBBetterTable* that supports only string document keys. This improves overall update performance of TinyDB.
- [TESTS] Added http keep-alive to tests.
- [LOGGING] Allow to exclude log messages from external libraries and components.
- [TUI] Added text UI.
- [TUI] Added views for resources, requests, registrations, configurations, statistics, and scripts.
- [SCRIPTS] Added *category* and *tool* meta-tags for scripts to allow for better categorization and filtering in the text UI.
- [SCRIPTS] Added Text UI meta tags: @tuiAutoRun, @tuiExecuteButton, @tuiTool.
- [SCRIPTS] Added script for oneM2M introductional links.

### Experimental
- [CSE] Added experimental *subi* attribute support to &lt;CNT> only. Other resource types may follow.
- [CSE] Added first experimental support for advanced queries via the `aq` request parameter. This is probably subject to change.
- [CSE] Added experimental *eventEvaluationMode* support to &lt;CRS>.

### Changed
- [SCRIPTS] Changed the script interpreter from a batch-based to a lisp-based language.  
**NOTE, that scripts in the old format are not supported anymore and need to be converted manually.**
- [CSE] Lots of small runtime optimizations.
- [CSE] Moved current configuration settings for *cse.operation* to *cse.operation.jobs.
- [CSE] Refactored the internal error and failure handling to using exceptions (Python's EAFP).
- [CSE] Refactored and simplified the internal request sending procedures.
- [CSE] Renamed configuration setting "cse.csi" (to "cse.cseID"), "cse.ri" (to "cse.resourceID"), "cse.ri" (to "cse.resourceName").
- [CSE] Moved resource, console, http, db, scripting configuration settings to their own namespaces in the configuration files.
- [DATABASE] Big speed improvements for most "search" and "get" operations by adding primary keys to the DB schemas.  
**This is a non-backward compatible change due to the DB schema changes.**
- [CONSOLE] Re-implemented some console services to make them reusable for the text UI.

### Fixed
- [CSE] *expirationTimestamp* is corrected if it is later than its parent resource.
- [HTTP] Fixed a bug when sending a CREATE request and the *Content-Type* header contains spaces before the *ty* argument.  
Thanks to KyeongHo!  

### Removed
- [HTTP] Removed support for http path mappings to oneM2M requests.


## [0.11.3] - 2023-05-17

### Fixed
- [CSE] Fixed a crash when checking permissions and the ACP has a `acod.ty` attribute set. See #112. Thanks to [samuelbles07](https://github.com/samuelbles07).


## [0.11.2] - 2023-01-23

### Fixed
- [MQTT] Fixed target originator for notifications sent via MQTT.


## [0.11.1] - 2022-12-16

### Added
- [TEST] Added verbose request, response and notification outputs.
- [TEST] Added listing and specifying test cases that should be executed individually.
- [TEST] Improved configuration of test cases. Added more configuration settings.
- [TEST] Added support to prevent or exclusively run the test suites' tear down functions.

### Changed
- [TEST] Removed superfluous *--verbose* command line argument.

### Fixed
- [CSE] Corrected addressing (no more addressing via directly the */&lt;cse-id>*).
- [CSE] Corrected wrong Return Status Code for invalid RI or RN to BAD REQUEST.
- [CSE] Prevent deletion notifications when removing virtual resources.


## [0.11.0] - 2022-12-02

### Added
- [CSE] Added support for &lt;crossResourceSubscription> resource type.
- [CSE] Added support for &lt;semanticDescriptor> resource type. Only basic semantic functionality is implemented yet, including queries and discovery.
- [CSE] Added support for *wificlient* ManagementObject specialization.
- [CSE] Added support for *dataCollect* ManagementObject specialization.
- [CSE] Added support for notification statistics in (*nse* and *nsi* attributes).
- [CSE] Added support for *expirationCounter* (&lt;subscription>, &lt;crossResourceSubscription>)
- [CSE] *rvi* and *vsi* are removed from forwarded requests when forwarding to a Release 1 target.
- [CSE] Added support for "Content-Location" http header for CREATE operations when RCN = 2 or 3.
- [CSE] Added support for oneM2M spec change that allows for AE.api to start with a lower-case "r" if the release version is "2a" or "3".
- [CSE] Added [cse].asyncSubscriptionNotifications configuration setting.
- [HTTP] Added support for *requestExpirationTimestamp* request attribute and default timeouts for http requests.
- [HTTP] Added support for CORS (Cross-Origin Resource Sharing - support for request from web browsers across domains).
- [CONSOLE] Added command to add a separator line to the screen and log (at the current log level).
- [CONSOLE] Added continuous inspection of a resource.
- [CONSOLE] Added support for handling function and cursor keys in the console (currently only for POSIX, yet).
- [IMPORTING] Enum data types can now be defined separately from the attributes.
- [SCRIPTS] Added *logDivider* command.
- [SCRIPTS] Added *isDefined* macro to test whether a variable, macro, or environment variable exists.
- [SCRIPTS] Added *http* command to support making http(s) requests from scripts.
- [SCRIPTS] Added *expandMacros* command to temporarily disable and enable macro and variable expansions.
- [SCRIPTS] Added *nl* macro to add a newline in strings.
- [SCRIPTS] Added *jsonify* macro to prepare a string for proper use in a JSON structure.
- [SCRIPTS] Added *b64encode* macro to encode a string as base64.
- [SCRIPTS] Added *urlencode* macro to encode a string for us in URL parameters.
- [SCRIPTS] Added limited support for multi-line strings.
- [WEB] Added button for switching between short and long names. Thanks to [Tyler Sengia](https://github.com/ExpandingDev).
- [TESTS] Added option to run test cases multiple times.

### Changed
- [CSE] Renamed the &lt;pollingChannel> attribute *pcra* to *rqag* (R4 spec change).
- [CSE] *Originating Timestamp* are only added to responses when present in the request.
- [CSE] Refactored and simplified request message attribute handling. Improved attribute validations and discovery. 
- [CSE] The CSE is allowed to send a NOTIFY to a hosted resource directly.
- [CSE] Much simplified internal handling of requests. Try to apply the requests internally instead of sending them to self.
- [CSE] Enable to target announcements to the hosting CSE itself. This behavior can be configured.
- [CSE] Normal subscription notifications are now, depending on the notification event type, sent asynchronously.
- [MQTT] Improved TLS and certificates support for MQTT connections. Thanks to [JiriD85](https://github.com/JiriD85).
- [TESTS] Split timing calculations into user & proc times, and take sleep times into account. Improved result table.
- [SCRIPTS] Made the CSE admin originator the default for the "originator" command and for requests
- [SCRIPTS] *requestAttributes* now supports sub-structures for request attributes, e.g. to set filterCriteria attributes.

### Fixed
- [CSE] Corrected &lt;timeSeries>'s *cbs* attribute name.
- [CSE] Adding default value when removing &lt;subscription>'s *enc* attribute in an UPDATE.
- [TESTS] Corrected test cases.
- [MQTT] Corrected wrong *Request Identifier* in final responses to forwarded NOTIFY requests.
- [WEB] Improved handling of SP-relative resource IDs. Thanks to [Tyler Sengia](https://github.com/ExpandingDev).
- [SCRIPTS] Improved handling of spaces in \[ command or Variable ] command substitutions.


## [0.10.2] - 2022-07-20

### Added
- [CSE] Added debug mode to display hidden exceptions during start-up.

### Fixed
- [CSE] Fixed problems with missing *syslog* module under MS Windows.
- [CONSOLE] Fixed Return-key handling for MS Windows cmd terminal.


## [0.10.1] - 2022-05-30

### Fixed
- [CSE] Fixed crash when restarting &lt;timeSeries> monitoring.

## [0.10.0] - 2022-05-06

### Added
- [CSE] Added *--http-port* command line argument.
- [CSE] Added initial support for the Upper Tester protocol defined in TS-0019.
- [CSE] Added guided setup of a configuration file when the CSE is started without a config file.
- [CSE] Added bi-directional update of announced resources.
- [CSE] Added remote resources support for &lt;group>.
- [CSE] Added support for *dataGenerationTime* attribute for &lt;contentInstance> (R5 feature).
- [CSE] Added "acme://" URL scheme for notifications to run ACMEScript scripts.
- [CSE] Added always setting *Originating Timestamp* in requests and responses.
- [CSE] Added [logging].queueSize configuration to set the internal logging queue (or switch it off).
- [CSE] Added validation of &lt;flexContainer>'s *containerDefinition* attribute during CREATE requests.
- [CSE] Added check for correct Service Provider ID in absolute requests.
- [CSE] Added support for &lt;pollingChannel>'s *requestAggregation* attribute and functionality.
- [CSE] Added support for BLOCKING UPDATE notification event type.
- [CSE] Added a first support for the &lt;timeSyncBeacon> resource type.
- [CSE] Added [cse].enableResourceExpiration* configuration setting to enable/disable resource expiration.
- [WEB] Allow to open the WebUI of a registered CSE via the context menu.
- [CONSOLE] Added config for dark (default) and light theme for better readability on consoles with light background.
- [CONSOLE] Added graph plotting for &lt;contentInstance> resources that contain numerical values (also: continuous observation of a container).
- [SCRIPTS] Added scripting to the CSE.
- [SCRIPTS] A dedicated startup script is now executed during startup. This is mainly used to import the base resources and resource structure, and replaces the JSON resource imports.
- [SCRIPTS] Added executing scripts to the console
- [SCRIPTS] Added scripts tagged with "@uppertester" can be executed as upper tester commands.
- [SCRIPTS] Added scripts scheduling vie the "@at" meta tag.
- [SCRIPTS] Added possibility to run scripts on notifications, when using the "acme://" URL scheme.
- [HTTP] Added workaround for missing DELETE method in http/1.0 (by using PATCH instead).

### Changed
- [CSE] Adapted Announcements to latest R4 changes. 
- [CSE] Adapted TimeSeries to latest R4 changes. 
- [CSE] Changed the default release version to 4. Also, the supported and the actual release versions are now fully configurable (in the config file).
- [CSE] Changed name of *holder* attribute to *custodian* according to R4 spec change.
- [CSE] Transit requests will now be handled after the resolution for blocking/non-blocking was handled. Non-blocking happens in the first CSE that received the original request.
- [CSE] Improved feedback instructions when problems during startup are encountered, e.g. how to install missing packages.
- [CSE] Introduced a thread pool to reuse threads.
- [TESTS] Replaced CSE test cases' re-configurations with upper tester commands / script calls.
- [DATABASE] Optimizations when working with resource lists.

### Removed
- [CSE] Removed import of JSON resources from the init directory during startup. This functionality is now provided by a startup script. 
- [CSE] Removed [cse].expirationDelta configuration setting. The functionality is fully covered by the [cse].maxExpirationDelta setting.
- [HTTP] Removed the http server's configuration and reset endpoints. This functionality is now handled by the upper tester endpoint, commands and scripts.

### Fixed
- [CSE] Improved check that IDs contain only unreserved characters.
- [CSE] Improved check for validating non-empty list attributes.
- [CSE] Improved error detection and handling for RCN=7 (original-resource).
- [CSE] Added missing "creator" attribute in notifications when the creator was set in the &lt;subscription>.
- [CSE] Improved support to recognize structured and unstructured resource IDs for verification notifications.
- [HTTP] HTTP requests will not be sent with a *Date* header field. Instead, the *Originating Timestamp* will be used.

### Experimental
- [CSE] Blocking RETRIEVE notification event type: A RETRIEVE is blocked and a notification is sent to a target to give it a change to update the original RETRIEVE's target resource.

## [0.9.1] - 2021-11-09

### Fixed
- [CSE] Added &lt;pollingChannel> to the list of supported resource types for the &lt;CSEBase>.
- [CSE] Removed *acpi* attribute definition from &lt;contentInstance> resource. Added more tests for inheriting ACPs.


## [0.9.0] - 2021-11-04

### Added
- [CSE] Added support for &lt;pollingChannel> and &lt;pollingChannelURI> for polling communication scenarios.
- [CSE] Added [logging].enableBindingsLogging configuration to enable/disable low-level transport bindings logging.
- [CSE] Added converting resource IDs to SP-relative when retargeting to different CSEs.
- [CSE] Added support for request expiration (*Request Expiration Timestamp*) and delayed request execution (*Operation Execution Timestamp*).
- [MQTT] Added MQTT binding support for Mca and Mcc communication.
- [CONSOLE] Added the possibility to toggle through the display modes with "^T" when displaying the resource tree continuously.
- [CONSOLE] Real-time update for the continuous tree (when creating, deleting, updating resources).
- [CONSOLE] Added [cse.console].confirmQuit configuration option. It is switched off by default.
- [DATABASE] Added validation of data base fil∑es during start-up.
- [DATABASE] Added backup of data base files during start-up.

### Changed
- [WEB] Moved the webUI to the acme module.
- [CSE] Improved attribute validation: checking empty lists.
- [CSE] Simplified initial configuration. First time users can now choose between three deployment configurations (IN, MN, ASN) to quickly set-up a CSE.
- [CSE] Improved fallback and debug message of missing Release Version Indicator attribute in requests.
- [CSE] Refactored project directory structure.
- [CSE] Refactored validation to improve attribute policies and validation handling and extension. Policies are now defined by a definition file and assigned to each resource type.
- [CSE] Refactored the handling of target URI's. They are now evaluated as late as possible. This may have impact on, for example, batch notifications and whenever the real target URL may change over time.
- [CSE] Changed rcn = modifiedAttributes to the improved definition in the spec: return only those modified attributes that where *not* in the original request, but were modified by the CSE as a result of the request.
- [CSE] Improved transit requests: serialization according to target's preferences.
- [CSE] Changed optionality of and originator assignment to CSR.csi according to TS-0004 spec change.
- [HTTP] Moved the security setting for http to the separate section *server.http.security*.
- [IMPORTING] Changed the file extension for &lt;flexContainer> attribute policies from ".ap" to ".fcp".
- [IMPORTING] Updated the &lt;flexContainer> attribute policies to the latest version of TS-0023.
- [Logging] Changed the internal handling of log messages. Output should be more immediate than before.
- [RUNTIME] Due to the restructuring of the project structure the CSE must now be started like this: ```python3 -m acme```


### Removed
- [CSE] Removed "cse.enableNotifications" configuration option. Notifications are now always enabled.
- [CSE] Removed "cse.enableTransitRequests" configuration option. Requests are now always forwarded.
- [CSE] Removed "cse.enableValidation" configuration option. Validation is now always performed.
- [CSE] Removed "cse.announcements.enable" configuration option. Resources can now always be announced.
- [APPS] Removed the example AEs from the CSE. This makes the CSE a bit smaller and also removes a big dependency to the non-portable psutils package. They will be available in a separate project in the future.
- [HTTP] Removed the *server.http.multithreaded* configuration option. The http server now always runs in multithread mode.

### Fixed
- [CSE] When the CSE is reset then the statistics are now reset as well.
- [WEB] Error/debug messages are now always shown.


## [0.8.1] - 2021-08-05

### Added
- [CONSOLE] Added [cse.console].confirmQuit configuration option. It is switched off by default.


## [0.8.0] - 2021-07-27

### Added
- [CSE] Added possibility to reset a running CSE (via the command console or http endpoint "/\_\_reset\_\_").
- [CSE] Added support for &lt;timeSeries>/&lt;timeSeriesInstance> resource types.
- [CSE] Added support for &lt;timeSeries>'s missing data monitoring in &lt;subscription> resource type and notifications.
- [CSE] Added support for *ctm* (currentTime) attribute for &lt;CSEBase> resource type.
- [CSE] Added wildcard (\*) support for &lt;ACP>'s *acr/acor* originators.
- [CSE] Added support for &lt;ACP>'s *acr/acod* attribute (not for specializations yet, though).
- [CSE] Added support for 'Request Expiration Timestamp' request parameter, also for &lt;request> resources.
- [CSE] Added support for *Vendor Information* request/response header.
- [CSE] Added support for &lt;container> *disableRetrieval* attribute.
- [CSE] Added validation of *cnf* (contentInfo) attribute.
- [CSE] Added support for *dcnt* (deletionCnt) attribute for &lt;contentInstance> resource type.
- [WEB] Added OAuth2 authorization support for the proxied CSE (for the stand-alone web UI).
- [WEB] Added opening the web UI in a browser on startup (for the stand-alone web UI).
- [TESTS] Added OAuth2 authorization support for the tests.
- [CONSOLE] Added "I" command to the console (inspect a resource and its child resources).
- [CONSOLE] Added "L" command to the console (toggle through the various log levels, including *off*)
- [CONSOLE] Added configuration *cse.console.hideResources* to hide certain resources from showing in the the resource tree.
- [CONSOLE] Added various view modes when showing the resource tree (normal, compact, content, contentOnly).

### Changed
- [CSE] Relaxed validation for float in attributes and arguments. Integer are now accepted as well.
- [CSE] Changed format of configuration values "cse.registration.allowedAEOriginators" and "cse.registration.allowedCSROriginators" from regex to a simple wildcard (\* and ?) format.
- [CSE] Changed the internal timed and regular processes to a single priority timer queue.
- [CSE] Removed "logging.enable" configuration setting and added *off* as a possible value to *logging.level".
- [CSE] Improved the size calculation of &lt;contentInstance>, &lt;flexContainer>, and &lt;timeSeriesInstance> to realistic sizes (not the Python-internal type sizes anymore).
- [CSE] Refactored internal request handling to support future protocol binding developments other than http.
- [CSE] Changed the sorting of request result lists to type and creation time for &lt;contentInstance>, &lt;flexContainerInstance> and &lt;timeSeriesInstance>.
- [CSE] Improved the validation when registering &lt;remoteCSE> resources for *csi* and *cb* attributes.
- [CSE] Added validation of complex attributes in general.
- [RUNTIME] The CSE is now started by running the *acme* module (```python3 acme```)

### Fixed
- [CSE] Corrected response status codes for AE registration errors.
- [CSE] Prevent CREATE and UPDATE requests for &lt;flexContainerInstance> resource type.
- [CSE] Improved handling of &lt;flexContainerInstance> resources when versioning is disabled in the parent &lt;flexContainer>.
- [CSE] Re-added: remove comments from received JSON content.
- [CSE] Improved the timely execution of background tasks. The actual task's execution time is not added on top to the interval anymore, and intervals are constant.
- [CSE] Improved support and validation for absRelTimestamp type.
- [CSE] Improved handling of the &lt;request> resource's expiration time. It is now aligned with the 'Request Expiration Timestamp' request parameter.
- [CSE] Improved checking of empty *acpi* attribute lists. Empty lists are not allowed and the *acpi* must be removed from a resource instead.
- [CSE] Optimized log messages. Messages for irrelevant log levels are not even created anymore.
- [CSE] Corrected behavior when oldest &lt;contentInstance>, &lt;flexContainerInstance> and &lt;timeSeriesInstance> resource are deleted. Now NO notification is sent in case a &lt;subscription> monitors for *Delete_of_direct_child_resource*.
- [CSE] Added warnings when an imported &lt;CSEBase> overwrites any of the *csi*, *ri*, *rn* attributes.
- [CSE] Better error handling for ill-formed CSE-ID.
- [CSE] Fixed missing check for &lt;subscription>'s *chty* attribute. The listed resource types therein must be allowed child resource types of the &lt;subscription>'s parent resource.
- [DATABASE] Optimized and unified database searches for fragments in resources.


## [0.7.3] - 2021-03-26

### Added
- [CSE] Added *cse.resource.cnt.enableLimits* configuration. 
- [CSE] Improved startup error messages when running in headless mode.
- [CONSOLE] Added "T" command to the console (display only sub-tree of the resource tree).

### Changed
- [CSE] Default limits for &lt;container> are now disabled by default.
- [CSE] Limiting supported release versions to 2a, 3, and 4.
- [CSE] Changed spelling of configuration values "cse.statistics.writeIntervall" to "cse.statistics.writeInterval" and "app.statistics.intervall" to "app.statistics.interval".


## [0.7.2] - 2021-03-22

### Security
- [MISC] Bumped referenced library urllib3 from 1.26.2 to 1.26.3
- [MISC] Bumped referenced library jinja2 from 2.11.2 to 2.11.3


## [0.7.1] - 2021-03-09

### Fixed
- [CSE] Fixed crash when receiving no content in CREATE or UPDATE request.
- [CSE] Improved debug response when encountering a wrong type during validation.
- [CSE] Improved statistics output when running inside a Jupyter Notebook.


## [0.7.0] - 2021-03-06

### Added
- [CSE] Added *--http-address* and *--network-interface* command line arguments.
- [CSE] Added configuration to exclude certain attributes in CSR creations and updates.
- [CSE] Added support for CBOR serialization.
- [CSE] Added attribute policies for TS-0023 R4 ModuleClasses, Devices etc.
- [CSE] Added attribute policies for Generic Interworking and AllJoyn specialization.
- [CSE] Added diagram generation (in PlantUML format) of resource tree and deployment structure.
- [CSE] Added better checks for content serialization in AE.
- [CSE] Added support for *holder* attribute. Added access control behavior for *holder* and resource creator when an *acpi* attribute is specified for a resource, but doesn't have one.
- [CSE] Added support for Subscription's *expirationCounter*.
- [CSE] Added headless mode to better support docker.
- [CONSOLE] Added command interface to the terminal console (for stopping the CSE, printing statistics, CSE registrations, the resource tree, etc).
- [NOTIFICATIONS] Added support for handling CBOR serialization and other binary formats to the notification server.
- [WEB] Added dark mode (for supported browsers).
- [TESTS] Added load tests that can be optionally executed. Also improved test runner: select on the command line which tests to run.

### Changed
- [WEB] The web UI can now also be used as a stand-alone application to connect to third-party CSEs.
- [CSE] The filter query for *ty*, *cty*, and *lbl* can now be construct with + operator (e.g. ty=3+4) instead of specifying those filter elements twice.
- [CSE] Changed the importing of attribute policies to a JSON based format.
- [CSE] Supported release version can now be configured via the config file.
- [CSE] Added checks for remote CSE's *csi* (does it exist? Does it begin with a /?)
- [CSE] Removed defaultACPI support. Now supporting correct behavior for *holder* attribute resp. resource creator.
- [CSE] Correctly implemented acpi updates. Also: acpi references are converted to CSE relative unstructured During CREATE and UPDATE.
- [CSE] Changed resourceType values for &lt;latest> and &lt;oldest> to the specified values.
- [CSE] Access control clean-up. No more extra ACPs for admin access, CSRs, AEs, REQs etc. The CSE now makes use of *creator* and *holder* access.
- [TESTS] The behavior whether a failed test skips the remaining tests in a test suite can now be configured.
- [TESTS] Improved documentation. Doc strings provide a bit more information about a currently running test.
- [TESTS] Tests now pass mypy checks.
- [MISC] Added: Allow ```# single-line comments``` in JSON as well.
- [MISC] Default configuration for file logging is now *False* (to better support Raspberry Pi and similar systems with flash card file systems).
- [MISC] Now passes ```mypy --strict``` checks.
- [DATABASE] Changed the postfix of data files to the CSE-ID.
- [HTTP] Server runs now in background.

### Fixed
- [CSE] *CSEBase.srt* attribute now also returns the announced attributes.
- [CSE] Improved shutdown behavior. Waiting for internal threads to finish.
- [CSE] When updating a subscription resource's *nu* attribute: Removed URI's don't cause a "deletion notification" anymore.
- [CSE] Improved *creator* attribute handling during CREATE.
- [CSE] Fixed wrong removal procedure when removing contentInstances from a container when either threshold was met.
- [CSE] Added missing checks for mandatory request parameters *RVI* and *RI*
- [SUB] Added missing validation for *nct* / *enc/net* combinations.
- [ACP] Added check that *pvs* is not empty during CREATE or UPDATE.
- [ACP] Added check that *acpi*, if present, is the only attribute in an UPDATE request.
- [TESTS] Fixed test framework checks for CSE connectivity and CSE reconfigurations for test runs.


## [0.6.0] - 2020-10-26

### Added
- [CSE] Improved resource expiration a lot.
- [CSE] Added support for *mia* attribute in CNT and FCNT.
- [CSE] Added support for synchronous and asynchronous non-blocking requests (as well as flex-blocking).
- [CSE] Added configuration to enable or disable regular liveliness checks of remote CSE connects (cse.registration.checkLiveliness).
- [REQ] Added support for &lt;request> resource type.
- [SUB] Added support for batchNotifications, latestNotify, eventNotificationCriteria/childResourceType, and eventNotificationCriteria/attribute in subscriptions.
- [HTTP] Added possibility to enable an API to get and set some configuration values remotely.

### Changed
- [CSE] Removed possibility to register unknown resources of an unknown resource type.

### Fixed
- [HTTP] Fixed wrong configuration settings for TLS certificates.
- [CSR] Fixed format of *csebase* attribute.


## [0.5.0] - 2020-09-17

### Added
- [CSE] Added Resource Announcements to remote CSEs.
- [CSE] Added support for 'm2m:dbg' throughout the CSE. This should provide better error reporting for clients.
- [CSE] Added configuration and command line argument to enable and disable validation of attributes and arguments.
- [CSE] Added configuration and command line argument to enable and disable statistics.
- [CSE] Added configuration to make CSE startup delay configurable.
- [CSE] Added import of attribute policies for &lt;flexContainer> specializations validation.
- [CSE] Added support for 'arp' request argument.
- [CSE] JSON in requests may now contain C-style comments ("// ..." and "/* ... */").
- [CSE] Added support for *myCertFileCred* ManagementObject.
- [SUB] Improved support for 'nct' in subscriptions.
- [TESTS] Added unit tests.
- [WEB] Added deletion of resources in the web UI via right-click menu.
- [HTTP] Added https support for the http server and for requests.
- [MISC] Added Python type hints throughout the source code.

### Changed
- [CSE] Reimplemented discovery, filter functions and rcn's.
- [MISC] Refactored most constants to enums.


## [0.4.0] - 2020-06-24

### Added
- [CSE] Added command line arguments --remote-cse, --no-remote-cse .
- [CSE] Improved remote CSE handling.
- [CSE] Improved and corrected remote CSE registration and retargeting requests.
- [CSE] Improved support for expiration handling, e.g. refreshing as well as removal of expired resources.
- [CSE] Added validation of resource attributes during CREATE and UPDATE.
- [CSE] Added support for request arguments validation.
- [CSE] The CSE now passes most of the oneM2M R1 test cases.
- [AE] Added AE Self-Registration.
- [IMPORTING] Added macro mechanism to use configuration settings in imported files.
- [WEB] Add displaying the path of the selected resource and many more small improvements.
- [WEB] Providing default originator.

### Fixed
- [CSE] Fixed crashes when using group resources.
- [CSE] Fixed and reworked resource address handling.
- [CSE] Corrected transit requests.
- [ACP] Fixed format of privileges and self-privileges.
- [NOTIFICATIONS] Corrected error handling.
- [ALL] Many, many small fixes and improvements.

### Changed
- [ACP] Created resources without a provided ACPI will now have the same ACPI of the parent.
- [DATABASE] Upgraded to TinyDB 4.x .
- [Logging] Now using the Rich module for improved terminal logging .
- [MISC] Restructured documentation.


## [0.3.0] - 2020-04-20

### Added
- [CSE] Discovery supports "attributes + children" return content.
- [CSE] Added command line argument --db-storage .
- [CSE] Added support for FlexContainerInstance.
- [CSE] Added command line arguments --apps / --no-apps to enable and disable internal applications. Also added entry in config file.
- [CSE] Added sorting of discovery results. Configurable.

### Fixed
- [CSE] Fixed discovery results: ignore latest, oldest, and fixed result format.

### Changed
- [CSE] Changed command line argument --reset-db to --db-reset .


## [0.2.1] - 2020-03-06

### Added
- [APPS] Added persistent storage support for AEs.

### Fixed
- [APPS] Fixed wrong originator handling for already registered AEs.


## [0.2.0] - 2020-03-02

### Added
- [CSE] Checking and setting "creator" attribute when creating new resources.
- [ACP] Always add "admin" originator to newly created ACPs (configurable).
- [ACP] Improved default ACP. Any new resource without ACP gets the default ACP assigned.
- [AE] Added proper AE registration. An ACP is automatically created for a new AE, and also removed when the corresponding AE is removed.
- [LOGGING] Added option to enable/disable logging to a log file (Logging:enableFileLogging). If disabled, log-messages are only written to the console.
- [LOGGING] Possibility to disable logging on the command line.
- [IMPORTING] Added default ACP. 
- [WEB] Added LOGO & favicon.

### Fixed
- [WEB] Browser request to "/"" will now redirect to the web-ui's URL.
- [WEB] REST UI will not refresh anymore when automatic refresh is on.
- [ALL] Various fixes and improvements.


## [0.1.0] - 2020-02-09
- First release

[← README](README.md) <|MERGE_RESOLUTION|>--- conflicted
+++ resolved
@@ -8,7 +8,6 @@
 and this project adheres to [Calendar Versioning](https://calver.org).
 
 
-<<<<<<< HEAD
 ## [unreleased 2024.DEV] - xxxx-xx-xx
 
 ### Added
@@ -23,8 +22,6 @@
 
 
 
-## [2024.01] - 2024-04-17
-=======
 ## [2024.04.1] - 2024-04-20
 
 ### Fixed
@@ -33,7 +30,6 @@
 
 
 ## [2024.04] - 2024-04-17
->>>>>>> 4e6b4878
 
 ### Added
 - [DATABASE] Added postgreSQL support for the CSE's database. This is an alternative to the default TinyDB database. 
