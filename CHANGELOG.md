[← README](README.md) 


# Changelog
All notable changes to this project will be documented in this file.

The format is based on [Keep a Changelog](https://keepachangelog.com/en/1.0.0/),
and this project adheres to [Calendar Versioning](https://calver.org).


<<<<<<< HEAD

## [unreleased 2023.DEV] - xxxx-xx-xx

### Added
- [CSE] Added internal check before executing a DELETE operation that all resources are allowed to be deleted.
- [TUI] Added auto-refreshing diagrams and checkbox to enable/disable auto-refreshing.

### Experimental

### Changed
- [TUI] Diagrams now support containers that contain boolean-kind values (true/false, on/off, yes/no, high/low).

### Fixed
- [CSE] Added missing &lt;CIN> DELETE procedure: Delete is forbidden if the parent &lt;CNT> has the *disableRetrieval* attribute set to True.
- [CSE] Fixed wrong http response for some cases when the *Accept* http header contains a wildcard.

### Removed

=======
## [2023.10.1] - 2023-11-04

### Changed
- [CSE] Added &lt;FCNT> as child resource type for &lt;NOD>. Thanks to @BobFIV for the contribution.

### Security
- [MISC] Bumped referenced library werkzeug to version 3.0.1
>>>>>>> 7202c15f


## [2023.10] - 2023-10-23

### Added
- [CSE] Added automatic "pip install" of missing dependencies during startup.
- [CSE] Added support for the &lt;schedule> resource type.
- [CSE] Added support for *Result Expiration Timestamp* request parameter for handling timeouts in fanoutPoint request aggregations.
- [CSE] Added (limited) support for &lt;locationPolicy> resource type and location management for *device based* location policies.
- [CSE] Added support *location* attribute and *geo-query* request parameters and functionality 
- [SCRIPTS] Added "dolist", "dotimes", "tui-notify", "cse-attribute-info", sand "get-loglevel" functions to the script interpreter. 
- [SCRIPTS] Added *maxRuntime* configuration setting to limit the execution time of scripts.
- [SCRIPTS] Functions now have their own variable scope.
- [TUI] Improved resource view in the text UI. Enumeration interpretations are now shown.
- [TUI] Added utility "Attribute Info Search".
- [TUI] Added diagram view for &lt;containers> that &lt;contentInstance> child resources with numerical values.
- [HTTP] Added support for http authorization for *basic* and *bearer* (token) methods.
- [HTTP] Support for the Python *Web Server Gateway Interface* to improve integration with a reverse proxy or API gateway, ie. nginx. Thanks to @samuelbles07 for the idea.
- [LOGGING] Added limiting the size of a single log message. Messages that are too large are truncated. This feature is configurable (ie. length and whether to truncate or not).
- [MISC] Added tool to generate documentation from the source code. See [tools/apidocs/README.md](tools/apidocs/README.md).

### Changed
- [MISC] The project now follows the [Calendar Versioning](https://calver.org) scheme.
- [CSE] Changed the *operationResult* of &lt;request> according to SDS-2022-0010R02.
- [CSE] Changed the oneM2M enumeration definition format. Each enumeration type is now a dictionary of enumeration values and their interpretations.
- [CSE] Changed procedure for *notifictionStatsInfo* attribute for &lt;subscription> and &lt;crossResourceSubscription; resources according to SDS-2022-0183R01 and SDS-2022-0184R01.
- [HTTP] The default network interface has been changed from "127.0.0.1" to "0.0.0.0".
- [MQTT] The default network interface has been changed from "127.0.0.1" to "0.0.0.0".
- [SCRIPTS] Moved utilities and system scripts to sub-directories. Now all scripts from directories "*.scripts" in the "init" directory are automatically imported.
- [TUI] Simplified the request list view in the text UI.

### Fixed
- [CSE] Removed superfluous code when announcing resources (see issue #122).
- [CSE] Added support and validation for 'xs:NCName' type in attribute policies.


## [0.12.0] - 2023-06-24

### Added
- [CSE] Added support for &lt;action> and &lt;dependency> resource types
- [CSE] Added recording of received and sent requests to support request debugging.
- [CSE] Improved validation of complex types and mandatory attributes.
- [CSE] Added support for partial RETRIEVE (ie. only selected attributes are returned in a RETRIEVE request).
- [CSE] Cleaned up and removed some obsolete code.
- [CSE] Added *[console].headless* configuration (in addition to the --headless command line argument).
- [CSE] Allow "5" as a valid release version.
- [CSE] Added support for referencing members of a &lt;Group> in &lt;ACP>'s *acor* attribute. Thanks to @samuelbles07 for the contribution.
- [CSE] Added support for disabling sending the optional &lt;subscription>'s verification request.
- [DATABASE] Added *TinyDBBufferedStorage* to greatly improve buffered writes to disk.
- [DATABASE] Added *TinyDBBetterTable* that supports only string document keys. This improves overall update performance of TinyDB.
- [TESTS] Added http keep-alive to tests.
- [LOGGING] Allow to exclude log messages from external libraries and components.
- [TUI] Added text UI.
- [TUI] Added views for resources, requests, registrations, configurations, statistics, and scripts.
- [SCRIPTS] Added *category* and *tool* meta-tags for scripts to allow for better categorization and filtering in the text UI.
- [SCRIPTS] Added Text UI meta tags: @tuiAutoRun, @tuiExecuteButton, @tuiTool.
- [SCRIPTS] Added script for oneM2M introductional links.

### Experimental
- [CSE] Added experimental *subi* attribute support to &lt;CNT> only. Other resource types may follow.
- [CSE] Added first experimental support for advanced queries via the `aq` request parameter. This is probably subject to change.
- [CSE] Added experimental *eventEvaluationMode* support to &lt;CRS>.

### Changed
- [SCRIPTS] Changed the script interpreter from a batch-based to a lisp-based language.  
**NOTE, that scripts in the old format are not supported anymore and need to be converted manually.**
- [CSE] Lots of small runtime optimizations.
- [CSE] Moved current configuration settings for *cse.operation* to *cse.operation.jobs.
- [CSE] Refactored the internal error and failure handling to using exceptions (Python's EAFP).
- [CSE] Refactored and simplified the internal request sending procedures.
- [CSE] Renamed configuration setting "cse.csi" (to "cse.cseID"), "cse.ri" (to "cse.resourceID"), "cse.ri" (to "cse.resourceName").
- [CSE] Moved resource, console, http, db, scripting configuration settings to their own namespaces in the configuration files.
- [DATABASE] Big speed improvements for most "search" and "get" operations by adding primary keys to the DB schemas.  
**This is a non-backward compatible change due to the DB schema changes.**
- [CONSOLE] Re-implemented some console services to make them reusable for the text UI.

### Fixed
- [CSE] *expirationTimestamp* is corrected if it is later than its parent resource.
- [HTTP] Fixed a bug when sending a CREATE request and the *Content-Type* header contains spaces before the *ty* argument.  
Thanks to KyeongHo!  

### Removed
- [HTTP] Removed support for http path mappings to oneM2M requests.


## [0.11.3] - 2023-05-17

### Fixed
- [CSE] Fixed a crash when checking permissions and the ACP has a `acod.ty` attribute set. See #112. Thanks to [samuelbles07](https://github.com/samuelbles07).


## [0.11.2] - 2023-01-23

### Fixed
- [MQTT] Fixed target originator for notifications sent via MQTT.


## [0.11.1] - 2022-12-16

### Added
- [TEST] Added verbose request, response and notification outputs.
- [TEST] Added listing and specifying test cases that should be executed individually.
- [TEST] Improved configuration of test cases. Added more configuration settings.
- [TEST] Added support to prevent or exclusively run the test suites' tear down functions.

### Changed
- [TEST] Removed superfluous *--verbose* command line argument.

### Fixed
- [CSE] Corrected addressing (no more addressing via directly the */&lt;cse-id>*).
- [CSE] Corrected wrong Return Status Code for invalid RI or RN to BAD REQUEST.
- [CSE] Prevent deletion notifications when removing virtual resources.


## [0.11.0] - 2022-12-02

### Added
- [CSE] Added support for &lt;crossResourceSubscription> resource type.
- [CSE] Added support for &lt;semanticDescriptor> resource type. Only basic semantic functionality is implemented yet, including queries and discovery.
- [CSE] Added support for *wificlient* ManagementObject specialization.
- [CSE] Added support for *dataCollect* ManagementObject specialization.
- [CSE] Added support for notification statistics in (*nse* and *nsi* attributes).
- [CSE] Added support for *expirationCounter* (&lt;subscription>, &lt;crossResourceSubscription>)
- [CSE] *rvi* and *vsi* are removed from forwarded requests when forwarding to a Release 1 target.
- [CSE] Added support for "Content-Location" http header for CREATE operations when RCN = 2 or 3.
- [CSE] Added support for oneM2M spec change that allows for AE.api to start with a lower-case "r" if the release version is "2a" or "3".
- [CSE] Added [cse].asyncSubscriptionNotifications configuration setting.
- [HTTP] Added support for *requestExpirationTimestamp* request attribute and default timeouts for http requests.
- [HTTP] Added support for CORS (Cross-Origin Resource Sharing - support for request from web browsers across domains).
- [CONSOLE] Added command to add a separator line to the screen and log (at the current log level).
- [CONSOLE] Added continuous inspection of a resource.
- [CONSOLE] Added support for handling function and cursor keys in the console (currently only for POSIX, yet).
- [IMPORTING] Enum data types can now be defined separately from the attributes.
- [SCRIPTS] Added *logDivider* command.
- [SCRIPTS] Added *isDefined* macro to test whether a variable, macro, or environment variable exists.
- [SCRIPTS] Added *http* command to support making http(s) requests from scripts.
- [SCRIPTS] Added *expandMacros* command to temporarily disable and enable macro and variable expansions.
- [SCRIPTS] Added *nl* macro to add a newline in strings.
- [SCRIPTS] Added *jsonify* macro to prepare a string for proper use in a JSON structure.
- [SCRIPTS] Added *b64encode* macro to encode a string as base64.
- [SCRIPTS] Added *urlencode* macro to encode a string for us in URL parameters.
- [SCRIPTS] Added limited support for multi-line strings.
- [WEB] Added button for switching between short and long names. Thanks to [Tyler Sengia](https://github.com/ExpandingDev).
- [TESTS] Added option to run test cases multiple times.

### Changed
- [CSE] Renamed the &lt;pollingChannel> attribute *pcra* to *rqag* (R4 spec change).
- [CSE] *Originating Timestamp* are only added to responses when present in the request.
- [CSE] Refactored and simplified request message attribute handling. Improved attribute validations and discovery. 
- [CSE] The CSE is allowed to send a NOTIFY to a hosted resource directly.
- [CSE] Much simplified internal handling of requests. Try to apply the requests internally instead of sending them to self.
- [CSE] Enable to target announcements to the hosting CSE itself. This behavior can be configured.
- [CSE] Normal subscription notifications are now, depending on the notification event type, sent asynchronously.
- [MQTT] Improved TLS and certificates support for MQTT connections. Thanks to [JiriD85](https://github.com/JiriD85).
- [TESTS] Split timing calculations into user & proc times, and take sleep times into account. Improved result table.
- [SCRIPTS] Made the CSE admin originator the default for the "originator" command and for requests
- [SCRIPTS] *requestAttributes* now supports sub-structures for request attributes, e.g. to set filterCriteria attributes.

### Fixed
- [CSE] Corrected &lt;timeSeries>'s *cbs* attribute name.
- [CSE] Adding default value when removing &lt;subscription>'s *enc* attribute in an UPDATE.
- [TESTS] Corrected test cases.
- [MQTT] Corrected wrong *Request Identifier* in final responses to forwarded NOTIFY requests.
- [WEB] Improved handling of SP-relative resource IDs. Thanks to [Tyler Sengia](https://github.com/ExpandingDev).
- [SCRIPTS] Improved handling of spaces in \[ command or Variable ] command substitutions.


## [0.10.2] - 2022-07-20

### Added
- [CSE] Added debug mode to display hidden exceptions during start-up.

### Fixed
- [CSE] Fixed problems with missing *syslog* module under MS Windows.
- [CONSOLE] Fixed Return-key handling for MS Windows cmd terminal.


## [0.10.1] - 2022-05-30

### Fixed
- [CSE] Fixed crash when restarting &lt;timeSeries> monitoring.

## [0.10.0] - 2022-05-06

### Added
- [CSE] Added *--http-port* command line argument.
- [CSE] Added initial support for the Upper Tester protocol defined in TS-0019.
- [CSE] Added guided setup of a configuration file when the CSE is started without a config file.
- [CSE] Added bi-directional update of announced resources.
- [CSE] Added remote resources support for &lt;group>.
- [CSE] Added support for *dataGenerationTime* attribute for &lt;contentInstance> (R5 feature).
- [CSE] Added "acme://" URL scheme for notifications to run ACMEScript scripts.
- [CSE] Added always setting *Originating Timestamp* in requests and responses.
- [CSE] Added [logging].queueSize configuration to set the internal logging queue (or switch it off).
- [CSE] Added validation of &lt;flexContainer>'s *containerDefinition* attribute during CREATE requests.
- [CSE] Added check for correct Service Provider ID in absolute requests.
- [CSE] Added support for &lt;pollingChannel>'s *requestAggregation* attribute and functionality.
- [CSE] Added support for BLOCKING UPDATE notification event type.
- [CSE] Added a first support for the &lt;timeSyncBeacon> resource type.
- [CSE] Added [cse].enableResourceExpiration* configuration setting to enable/disable resource expiration.
- [WEB] Allow to open the WebUI of a registered CSE via the context menu.
- [CONSOLE] Added config for dark (default) and light theme for better readability on consoles with light background.
- [CONSOLE] Added graph plotting for &lt;contentInstance> resources that contain numerical values (also: continuous observation of a container).
- [SCRIPTS] Added scripting to the CSE.
- [SCRIPTS] A dedicated startup script is now executed during startup. This is mainly used to import the base resources and resource structure, and replaces the JSON resource imports.
- [SCRIPTS] Added executing scripts to the console
- [SCRIPTS] Added scripts tagged with "@uppertester" can be executed as upper tester commands.
- [SCRIPTS] Added scripts scheduling vie the "@at" meta tag.
- [SCRIPTS] Added possibility to run scripts on notifications, when using the "acme://" URL scheme.
- [HTTP] Added workaround for missing DELETE method in http/1.0 (by using PATCH instead).

### Changed
- [CSE] Adapted Announcements to latest R4 changes. 
- [CSE] Adapted TimeSeries to latest R4 changes. 
- [CSE] Changed the default release version to 4. Also, the supported and the actual release versions are now fully configurable (in the config file).
- [CSE] Changed name of *holder* attribute to *custodian* according to R4 spec change.
- [CSE] Transit requests will now be handled after the resolution for blocking/non-blocking was handled. Non-blocking happens in the first CSE that received the original request.
- [CSE] Improved feedback instructions when problems during startup are encountered, e.g. how to install missing packages.
- [CSE] Introduced a thread pool to reuse threads.
- [TESTS] Replaced CSE test cases' re-configurations with upper tester commands / script calls.
- [DATABASE] Optimizations when working with resource lists.

### Removed
- [CSE] Removed import of JSON resources from the init directory during startup. This functionality is now provided by a startup script. 
- [CSE] Removed [cse].expirationDelta configuration setting. The functionality is fully covered by the [cse].maxExpirationDelta setting.
- [HTTP] Removed the http server's configuration and reset endpoints. This functionality is now handled by the upper tester endpoint, commands and scripts.

### Fixed
- [CSE] Improved check that IDs contain only unreserved characters.
- [CSE] Improved check for validating non-empty list attributes.
- [CSE] Improved error detection and handling for RCN=7 (original-resource).
- [CSE] Added missing "creator" attribute in notifications when the creator was set in the &lt;subscription>.
- [CSE] Improved support to recognize structured and unstructured resource IDs for verification notifications.
- [HTTP] HTTP requests will not be sent with a *Date* header field. Instead, the *Originating Timestamp* will be used.

### Experimental
- [CSE] Blocking RETRIEVE notification event type: A RETRIEVE is blocked and a notification is sent to a target to give it a change to update the original RETRIEVE's target resource.

## [0.9.1] - 2021-11-09

### Fixed
- [CSE] Added &lt;pollingChannel> to the list of supported resource types for the &lt;CSEBase>.
- [CSE] Removed *acpi* attribute definition from &lt;contentInstance> resource. Added more tests for inheriting ACPs.


## [0.9.0] - 2021-11-04

### Added
- [CSE] Added support for &lt;pollingChannel> and &lt;pollingChannelURI> for polling communication scenarios.
- [CSE] Added [logging].enableBindingsLogging configuration to enable/disable low-level transport bindings logging.
- [CSE] Added converting resource IDs to SP-relative when retargeting to different CSEs.
- [CSE] Added support for request expiration (*Request Expiration Timestamp*) and delayed request execution (*Operation Execution Timestamp*).
- [MQTT] Added MQTT binding support for Mca and Mcc communication.
- [CONSOLE] Added the possibility to toggle through the display modes with "^T" when displaying the resource tree continuously.
- [CONSOLE] Real-time update for the continuous tree (when creating, deleting, updating resources).
- [CONSOLE] Added [cse.console].confirmQuit configuration option. It is switched off by default.
- [DATABASE] Added validation of data base fil∑es during start-up.
- [DATABASE] Added backup of data base files during start-up.

### Changed
- [WEB] Moved the webUI to the acme module.
- [CSE] Improved attribute validation: checking empty lists.
- [CSE] Simplified initial configuration. First time users can now choose between three deployment configurations (IN, MN, ASN) to quickly set-up a CSE.
- [CSE] Improved fallback and debug message of missing Release Version Indicator attribute in requests.
- [CSE] Refactored project directory structure.
- [CSE] Refactored validation to improve attribute policies and validation handling and extension. Policies are now defined by a definition file and assigned to each resource type.
- [CSE] Refactored the handling of target URI's. They are now evaluated as late as possible. This may have impact on, for example, batch notifications and whenever the real target URL may change over time.
- [CSE] Changed rcn = modifiedAttributes to the improved definition in the spec: return only those modified attributes that where *not* in the original request, but were modified by the CSE as a result of the request.
- [CSE] Improved transit requests: serialization according to target's preferences.
- [CSE] Changed optionality of and originator assignment to CSR.csi according to TS-0004 spec change.
- [HTTP] Moved the security setting for http to the separate section *server.http.security*.
- [IMPORTING] Changed the file extension for &lt;flexContainer> attribute policies from ".ap" to ".fcp".
- [IMPORTING] Updated the &lt;flexContainer> attribute policies to the latest version of TS-0023.
- [Logging] Changed the internal handling of log messages. Output should be more immediate than before.
- [RUNTIME] Due to the restructuring of the project structure the CSE must now be started like this: ```python3 -m acme```


### Removed
- [CSE] Removed "cse.enableNotifications" configuration option. Notifications are now always enabled.
- [CSE] Removed "cse.enableTransitRequests" configuration option. Requests are now always forwarded.
- [CSE] Removed "cse.enableValidation" configuration option. Validation is now always performed.
- [CSE] Removed "cse.announcements.enable" configuration option. Resources can now always be announced.
- [APPS] Removed the example AEs from the CSE. This makes the CSE a bit smaller and also removes a big dependency to the non-portable psutils package. They will be available in a separate project in the future.
- [HTTP] Removed the *server.http.multithreaded* configuration option. The http server now always runs in multithread mode.

### Fixed
- [CSE] When the CSE is reset then the statistics are now reset as well.
- [WEB] Error/debug messages are now always shown.


## [0.8.1] - 2021-08-05

### Added
- [CONSOLE] Added [cse.console].confirmQuit configuration option. It is switched off by default.


## [0.8.0] - 2021-07-27

### Added
- [CSE] Added possibility to reset a running CSE (via the command console or http endpoint "/\_\_reset\_\_").
- [CSE] Added support for &lt;timeSeries>/&lt;timeSeriesInstance> resource types.
- [CSE] Added support for &lt;timeSeries>'s missing data monitoring in &lt;subscription> resource type and notifications.
- [CSE] Added support for *ctm* (currentTime) attribute for &lt;CSEBase> resource type.
- [CSE] Added wildcard (\*) support for &lt;ACP>'s *acr/acor* originators.
- [CSE] Added support for &lt;ACP>'s *acr/acod* attribute (not for specializations yet, though).
- [CSE] Added support for 'Request Expiration Timestamp' request parameter, also for &lt;request> resources.
- [CSE] Added support for *Vendor Information* request/response header.
- [CSE] Added support for &lt;container> *disableRetrieval* attribute.
- [CSE] Added validation of *cnf* (contentInfo) attribute.
- [CSE] Added support for *dcnt* (deletionCnt) attribute for &lt;contentInstance> resource type.
- [WEB] Added OAuth2 authorization support for the proxied CSE (for the stand-alone web UI).
- [WEB] Added opening the web UI in a browser on startup (for the stand-alone web UI).
- [TESTS] Added OAuth2 authorization support for the tests.
- [CONSOLE] Added "I" command to the console (inspect a resource and its child resources).
- [CONSOLE] Added "L" command to the console (toggle through the various log levels, including *off*)
- [CONSOLE] Added configuration *cse.console.hideResources* to hide certain resources from showing in the the resource tree.
- [CONSOLE] Added various view modes when showing the resource tree (normal, compact, content, contentOnly).

### Changed
- [CSE] Relaxed validation for float in attributes and arguments. Integer are now accepted as well.
- [CSE] Changed format of configuration values "cse.registration.allowedAEOriginators" and "cse.registration.allowedCSROriginators" from regex to a simple wildcard (\* and ?) format.
- [CSE] Changed the internal timed and regular processes to a single priority timer queue.
- [CSE] Removed "logging.enable" configuration setting and added *off* as a possible value to *logging.level".
- [CSE] Improved the size calculation of &lt;contentInstance>, &lt;flexContainer>, and &lt;timeSeriesInstance> to realistic sizes (not the Python-internal type sizes anymore).
- [CSE] Refactored internal request handling to support future protocol binding developments other than http.
- [CSE] Changed the sorting of request result lists to type and creation time for &lt;contentInstance>, &lt;flexContainerInstance> and &lt;timeSeriesInstance>.
- [CSE] Improved the validation when registering &lt;remoteCSE> resources for *csi* and *cb* attributes.
- [CSE] Added validation of complex attributes in general.
- [RUNTIME] The CSE is now started by running the *acme* module (```python3 acme```)

### Fixed
- [CSE] Corrected response status codes for AE registration errors.
- [CSE] Prevent CREATE and UPDATE requests for &lt;flexContainerInstance> resource type.
- [CSE] Improved handling of &lt;flexContainerInstance> resources when versioning is disabled in the parent &lt;flexContainer>.
- [CSE] Re-added: remove comments from received JSON content.
- [CSE] Improved the timely execution of background tasks. The actual task's execution time is not added on top to the interval anymore, and intervals are constant.
- [CSE] Improved support and validation for absRelTimestamp type.
- [CSE] Improved handling of the &lt;request> resource's expiration time. It is now aligned with the 'Request Expiration Timestamp' request parameter.
- [CSE] Improved checking of empty *acpi* attribute lists. Empty lists are not allowed and the *acpi* must be removed from a resource instead.
- [CSE] Optimized log messages. Messages for irrelevant log levels are not even created anymore.
- [CSE] Corrected behavior when oldest &lt;contentInstance>, &lt;flexContainerInstance> and &lt;timeSeriesInstance> resource are deleted. Now NO notification is sent in case a &lt;subscription> monitors for *Delete_of_direct_child_resource*.
- [CSE] Added warnings when an imported &lt;CSEBase> overwrites any of the *csi*, *ri*, *rn* attributes.
- [CSE] Better error handling for ill-formed CSE-ID.
- [CSE] Fixed missing check for &lt;subscription>'s *chty* attribute. The listed resource types therein must be allowed child resource types of the &lt;subscription>'s parent resource.
- [DATABASE] Optimized and unified database searches for fragments in resources.


## [0.7.3] - 2021-03-26

### Added
- [CSE] Added *cse.resource.cnt.enableLimits* configuration. 
- [CSE] Improved startup error messages when running in headless mode.
- [CONSOLE] Added "T" command to the console (display only sub-tree of the resource tree).

### Changed
- [CSE] Default limits for &lt;container> are now disabled by default.
- [CSE] Limiting supported release versions to 2a, 3, and 4.
- [CSE] Changed spelling of configuration values "cse.statistics.writeIntervall" to "cse.statistics.writeInterval" and "app.statistics.intervall" to "app.statistics.interval".


## [0.7.2] - 2021-03-22

### Security
- [MISC] Bumped referenced library urllib3 from 1.26.2 to 1.26.3
- [MISC] Bumped referenced library jinja2 from 2.11.2 to 2.11.3


## [0.7.1] - 2021-03-09

### Fixed
- [CSE] Fixed crash when receiving no content in CREATE or UPDATE request.
- [CSE] Improved debug response when encountering a wrong type during validation.
- [CSE] Improved statistics output when running inside a Jupyter Notebook.


## [0.7.0] - 2021-03-06

### Added
- [CSE] Added *--http-address* and *--network-interface* command line arguments.
- [CSE] Added configuration to exclude certain attributes in CSR creations and updates.
- [CSE] Added support for CBOR serialization.
- [CSE] Added attribute policies for TS-0023 R4 ModuleClasses, Devices etc.
- [CSE] Added attribute policies for Generic Interworking and AllJoyn specialization.
- [CSE] Added diagram generation (in PlantUML format) of resource tree and deployment structure.
- [CSE] Added better checks for content serialization in AE.
- [CSE] Added support for *holder* attribute. Added access control behavior for *holder* and resource creator when an *acpi* attribute is specified for a resource, but doesn't have one.
- [CSE] Added support for Subscription's *expirationCounter*.
- [CSE] Added headless mode to better support docker.
- [CONSOLE] Added command interface to the terminal console (for stopping the CSE, printing statistics, CSE registrations, the resource tree, etc).
- [NOTIFICATIONS] Added support for handling CBOR serialization and other binary formats to the notification server.
- [WEB] Added dark mode (for supported browsers).
- [TESTS] Added load tests that can be optionally executed. Also improved test runner: select on the command line which tests to run.

### Changed
- [WEB] The web UI can now also be used as a stand-alone application to connect to third-party CSEs.
- [CSE] The filter query for *ty*, *cty*, and *lbl* can now be construct with + operator (e.g. ty=3+4) instead of specifying those filter elements twice.
- [CSE] Changed the importing of attribute policies to a JSON based format.
- [CSE] Supported release version can now be configured via the config file.
- [CSE] Added checks for remote CSE's *csi* (does it exist? Does it begin with a /?)
- [CSE] Removed defaultACPI support. Now supporting correct behavior for *holder* attribute resp. resource creator.
- [CSE] Correctly implemented acpi updates. Also: acpi references are converted to CSE relative unstructured During CREATE and UPDATE.
- [CSE] Changed resourceType values for &lt;latest> and &lt;oldest> to the specified values.
- [CSE] Access control clean-up. No more extra ACPs for admin access, CSRs, AEs, REQs etc. The CSE now makes use of *creator* and *holder* access.
- [TESTS] The behavior whether a failed test skips the remaining tests in a test suite can now be configured.
- [TESTS] Improved documentation. Doc strings provide a bit more information about a currently running test.
- [TESTS] Tests now pass mypy checks.
- [MISC] Added: Allow ```# single-line comments``` in JSON as well.
- [MISC] Default configuration for file logging is now *False* (to better support Raspberry Pi and similar systems with flash card file systems).
- [MISC] Now passes ```mypy --strict``` checks.
- [DATABASE] Changed the postfix of data files to the CSE-ID.
- [HTTP] Server runs now in background.

### Fixed
- [CSE] *CSEBase.srt* attribute now also returns the announced attributes.
- [CSE] Improved shutdown behavior. Waiting for internal threads to finish.
- [CSE] When updating a subscription resource's *nu* attribute: Removed URI's don't cause a "deletion notification" anymore.
- [CSE] Improved *creator* attribute handling during CREATE.
- [CSE] Fixed wrong removal procedure when removing contentInstances from a container when either threshold was met.
- [CSE] Added missing checks for mandatory request parameters *RVI* and *RI*
- [SUB] Added missing validation for *nct* / *enc/net* combinations.
- [ACP] Added check that *pvs* is not empty during CREATE or UPDATE.
- [ACP] Added check that *acpi*, if present, is the only attribute in an UPDATE request.
- [TESTS] Fixed test framework checks for CSE connectivity and CSE reconfigurations for test runs.


## [0.6.0] - 2020-10-26

### Added
- [CSE] Improved resource expiration a lot.
- [CSE] Added support for *mia* attribute in CNT and FCNT.
- [CSE] Added support for synchronous and asynchronous non-blocking requests (as well as flex-blocking).
- [CSE] Added configuration to enable or disable regular liveliness checks of remote CSE connects (cse.registration.checkLiveliness).
- [REQ] Added support for &lt;request> resource type.
- [SUB] Added support for batchNotifications, latestNotify, eventNotificationCriteria/childResourceType, and eventNotificationCriteria/attribute in subscriptions.
- [HTTP] Added possibility to enable an API to get and set some configuration values remotely.

### Changed
- [CSE] Removed possibility to register unknown resources of an unknown resource type.

### Fixed
- [HTTP] Fixed wrong configuration settings for TLS certificates.
- [CSR] Fixed format of *csebase* attribute.


## [0.5.0] - 2020-09-17

### Added
- [CSE] Added Resource Announcements to remote CSEs.
- [CSE] Added support for 'm2m:dbg' throughout the CSE. This should provide better error reporting for clients.
- [CSE] Added configuration and command line argument to enable and disable validation of attributes and arguments.
- [CSE] Added configuration and command line argument to enable and disable statistics.
- [CSE] Added configuration to make CSE startup delay configurable.
- [CSE] Added import of attribute policies for &lt;flexContainer> specializations validation.
- [CSE] Added support for 'arp' request argument.
- [CSE] JSON in requests may now contain C-style comments ("// ..." and "/* ... */").
- [CSE] Added support for *myCertFileCred* ManagementObject.
- [SUB] Improved support for 'nct' in subscriptions.
- [TESTS] Added unit tests.
- [WEB] Added deletion of resources in the web UI via right-click menu.
- [HTTP] Added https support for the http server and for requests.
- [MISC] Added Python type hints throughout the source code.

### Changed
- [CSE] Reimplemented discovery, filter functions and rcn's.
- [MISC] Refactored most constants to enums.


## [0.4.0] - 2020-06-24

### Added
- [CSE] Added command line arguments --remote-cse, --no-remote-cse .
- [CSE] Improved remote CSE handling.
- [CSE] Improved and corrected remote CSE registration and retargeting requests.
- [CSE] Improved support for expiration handling, e.g. refreshing as well as removal of expired resources.
- [CSE] Added validation of resource attributes during CREATE and UPDATE.
- [CSE] Added support for request arguments validation.
- [CSE] The CSE now passes most of the oneM2M R1 test cases.
- [AE] Added AE Self-Registration.
- [IMPORTING] Added macro mechanism to use configuration settings in imported files.
- [WEB] Add displaying the path of the selected resource and many more small improvements.
- [WEB] Providing default originator.

### Fixed
- [CSE] Fixed crashes when using group resources.
- [CSE] Fixed and reworked resource address handling.
- [CSE] Corrected transit requests.
- [ACP] Fixed format of privileges and self-privileges.
- [NOTIFICATIONS] Corrected error handling.
- [ALL] Many, many small fixes and improvements.

### Changed
- [ACP] Created resources without a provided ACPI will now have the same ACPI of the parent.
- [DATABASE] Upgraded to TinyDB 4.x .
- [Logging] Now using the Rich module for improved terminal logging .
- [MISC] Restructured documentation.


## [0.3.0] - 2020-04-20

### Added
- [CSE] Discovery supports "attributes + children" return content.
- [CSE] Added command line argument --db-storage .
- [CSE] Added support for FlexContainerInstance.
- [CSE] Added command line arguments --apps / --no-apps to enable and disable internal applications. Also added entry in config file.
- [CSE] Added sorting of discovery results. Configurable.

### Fixed
- [CSE] Fixed discovery results: ignore latest, oldest, and fixed result format.

### Changed
- [CSE] Changed command line argument --reset-db to --db-reset .


## [0.2.1] - 2020-03-06

### Added
- [APPS] Added persistent storage support for AEs.

### Fixed
- [APPS] Fixed wrong originator handling for already registered AEs.


## [0.2.0] - 2020-03-02

### Added
- [CSE] Checking and setting "creator" attribute when creating new resources.
- [ACP] Always add "admin" originator to newly created ACPs (configurable).
- [ACP] Improved default ACP. Any new resource without ACP gets the default ACP assigned.
- [AE] Added proper AE registration. An ACP is automatically created for a new AE, and also removed when the corresponding AE is removed.
- [LOGGING] Added option to enable/disable logging to a log file (Logging:enableFileLogging). If disabled, log-messages are only written to the console.
- [LOGGING] Possibility to disable logging on the command line.
- [IMPORTING] Added default ACP. 
- [WEB] Added LOGO & favicon.

### Fixed
- [WEB] Browser request to "/"" will now redirect to the web-ui's URL.
- [WEB] REST UI will not refresh anymore when automatic refresh is on.
- [ALL] Various fixes and improvements.


## [0.1.0] - 2020-02-09
- First release

[← README](README.md) <|MERGE_RESOLUTION|>--- conflicted
+++ resolved
@@ -8,7 +8,6 @@
 and this project adheres to [Calendar Versioning](https://calver.org).
 
 
-<<<<<<< HEAD
 
 ## [unreleased 2023.DEV] - xxxx-xx-xx
 
@@ -27,7 +26,7 @@
 
 ### Removed
 
-=======
+
 ## [2023.10.1] - 2023-11-04
 
 ### Changed
@@ -35,7 +34,6 @@
 
 ### Security
 - [MISC] Bumped referenced library werkzeug to version 3.0.1
->>>>>>> 7202c15f
 
 
 ## [2023.10] - 2023-10-23
