[← README](README.md) 


# Changelog
All notable changes to this project will be documented in this file.

The format is based on [Keep a Changelog](https://keepachangelog.com/en/1.0.0/),
and this project adheres to [Semantic Versioning](https://semver.org/spec/v2.0.0.html).


<<<<<<< HEAD
## [unreleased] - xxxx-xx-xx

### Added
- [Console] Added command to add a separator line to the screen and log (at the current log level).

### Changed
- [CSE] Renamed the &lt;pollingChannel> attribute *pcra* to *rqag* (R4 spec change).

### Fixed
- [CSS] Corrected &lt;timeSeries>'s *cbs* attribute name.
- [TESTS] Corrected test cases.
=======
## [0.10.1] - 2022-05-30

### Fixed
- [CSE] Fixed crash when restarting &lt;timeSeries> monitoring.
>>>>>>> 5685e501


## [0.10.0] - 2022-05-06

### Added
- [CSE] Added *--http-port* command line argument.
- [CSE] Added initial support for the Upper Tester protocol defined in TS-0019.
- [CSE] Added guided setup of a configuration file when the CSE is started without a config file.
- [CSE] Added bi-directional update of announced resources.
- [CSE] Added remote resources support for &lt;group>.
- [CSE] Added support for *dataGenerationTime* attribute for &lt;contentInstance> (R5 feature).
- [CSE] Added "acme://" URL scheme for notifications to run ACMEScript scripts.
- [CSE] Added always setting *Originating Timestamp* in requests and responses.
- [CSE] Added [logging].queueSize configuration to set the internal logging queue (or switch it off).
- [CSE] Added validation of &lt;flexContainer>'s *containerDefinition* attribute during CREATE requests.
- [CSE] Added check for correct Service Provider ID in absolute requests.
- [CSE] Added support for &lt;pollingChannel>'s *requestAggregation* attribute and functionality.
- [CSE] Added support for BLOCKING UPDATE notification event type.
- [CSE] Added a first support for the &lt;timeSyncBeacon> resource type.
- [WEB] Allow to open the WebUI of a registered CSE via the context menu.
- [CONSOLE] Added config for dark (default) and light theme for better readability on consoles with light background.
- [CONSOLE] Added graph plotting for &lt;contentInstance> resources that contain numerical values (also: continuous observation of a container).
- [SCRIPTS] Added scripting to the CSE.
- [SCRIPTS] A dedicated startup script is now executed during startup. This is mainly used to import the base resources and resource structure, and replaces the JSON resource imports.
- [SCRIPTS] Added executing scripts to the console
- [SCRIPTS] Added scripts tagged with "@uppertester" can be executed as upper tester commands.
- [SCRIPTS] Added scripts scheduling vie the "@at" meta tag.
- [SCRIPTS] Added possibility to run scripts on notifications, when using the "acme://" URL scheme.
- [HTTP] Added workaround for missing DELETE method in http/1.0 (by using PATCH instead).

### Changed
- [CSE] Adapted Announcements to latest R4 changes. 
- [CSE] Adapted TimeSeries to latest R4 changes. 
- [CSE] Changed the default release version to 4. Also, the supported and the actual release versions are now fully configurable (in the config file).
- [CSE] Changed name of *holder* attribute to *custodian* according to R4 spec change.
- [CSE] Transit requests will now be handled after the resolution for blocking/non-blocking was handled. Non-blocking happens in the first CSE that received the original request.
- [CSE] Improved feedback instructions when problems during startup are encountered, e.g. how to install missing packages.
- [CSE] Introduced a thread pool to reuse threads.
- [TESTS] Replaced CSE test cases' re-configurations with upper tester commands / script calls.
- [DATABASE] Optimizations when working with resource lists.

### Removed
- [HTTP] Removed the http server's configuration and reset endpoints. This functionality is now handled by the upper tester endpoint, commands and scripts.
- [CSE] Removed import of JSON resources from the init directory during startup. This functionality is now provided by a startup script. 

### Fixed
- [CSE] Improved check that IDs contain only unreserved characters.
- [CSE] Improved check for validating non-empty list attributes.
- [CSE] Improved error detection and handling for RCN=7 (original-resource).
- [CSE] Added missing "creator" attribute in notifications when the creator was set in the &lt;subscription>.
- [CSE] Improved support to recognize structured and unstructured resource IDs for verification notifications.
- [HTTP] HTTP requests will not be sent with a *Date* header field. Instead, the *Originating Timestamp* will be used.

### Experimental
- [CSE] Blocking RETRIEVE notification event type: A RETRIEVE is blocked and a notification is sent to a target to give it a change to update the original RETRIEVE's target resource.

## [0.9.1] - 2021-11-09

### Fixed
- [CSE] Added &lt;pollingChannel> to the list of supported resource types for the &lt;CSEBase>.
- [CSE] Removed *acpi* attribute definition from &lt;contentInstance> resource. Added more tests for inheriting ACPs.


## [0.9.0] - 2021-11-04

### Added
- [CSE] Added support for &lt;pollingChannel> and &lt;pollingChannelURI> for polling communication scenarios.
- [CSE] Added [logging].enableBindingsLogging configuration to enable/disable low-level transport bindings logging.
- [CSE] Added converting resource IDs to SP-relative when retargeting to different CSEs.
- [CSE] Added support for request expiration (*Request Expiration Timestamp*) and delayed request execution (*Operation Execution Timestamp*).
- [MQTT] Added MQTT binding support for Mca and Mcc communication.
- [CONSOLE] Added the possibility to toggle through the display modes with "^T" when displaying the resource tree continuously.
- [CONSOLE] Real-time update for the continuous tree (when creating, deleting, updating resources).
- [CONSOLE] Added [cse.console].confirmQuit configuration option. It is switched off by default.
- [DATABASE] Added validation of data base fil∑es during start-up.
- [DATABASE] Added backup of data base files during start-up.

### Changed
- [WEB] Moved the webUI to the acme module.
- [CSE] Improved attribute validation: checking empty lists.
- [CSE] Simplified initial configuration. First time users can now choose between three deployment configurations (IN, MN, ASN) to quickly set-up a CSE.
- [CSE] Improved fallback and debug message of missing Release Version Indicator attribute in requests.
- [CSE] Refactored project directory structure.
- [CSE] Refactored validation to improve attribute policies and validation handling and extension. Policies are now defined by a definition file and assigned to each resource type.
- [CSE] Refactored the handling of target URI's. They are now evaluated as late as possible. This may have impact on, for example, batch notifications and whenever the real target URL may change over time.
- [CSE] Changed rcn = modifiedAttributes to the improved definition in the spec: return only those modified attributes that where *not* in the original request, but were modified by the CSE as a result of the request.
- [CSE] Improved transit requests: serialization according to target's preferences.
- [CSE] Changed optionality of and originator assignment to CSR.csi according to TS-0004 spec change.
- [HTTP] Moved the security setting for http to the separate section *server.http.security*.
- [IMPORTING] Changed the file extension for &lt;flexContainer> attribute policies from ".ap" to ".fcp".
- [IMPORTING] Updated the &lt;flexContainer> attribute policies to the latest version of TS-0023.
- [Logging] Changed the internal handling of log messages. Output should be more immediate than before.
- [RUNTIME] Due to the restructuring of the project structure the CSE must now be started like this: ```python3 -m acme```


### Removed
- [CSE] Removed "cse.enableNotifications" configuration option. Notifications are now always enabled.
- [CSE] Removed "cse.enableTransitRequests" configuration option. Requests are now always forwarded.
- [CSE] Removed "cse.enableValidation" configuration option. Validation is now always performed.
- [CSE] Removed "cse.announcements.enable" configuration option. Resources can now always be announced.
- [APPS] Removed the example AEs from the CSE. This makes the CSE a bit smaller and also removes a big dependency to the non-portable psutils package. They will be available in a separate project in the future.
- [HTTP] Removed the *server.http.multithreaded* configuration option. The http server now always runs in multithread mode.

### Fixed
- [CSE] When the CSE is reset then the statistics are now reset as well.
- [WEB] Error/debug messages are now always shown.


## [0.8.1] - 2021-08-05

### Added
- [CONSOLE] Added [cse.console].confirmQuit configuration option. It is switched off by default.


## [0.8.0] - 2021-07-27

### Added
- [CSE] Added possibility to reset a running CSE (via the command console or http endpoint "/\_\_reset\_\_").
- [CSE] Added support for &lt;timeSeries>/&lt;timeSeriesInstance> resource types.
- [CSE] Added support for &lt;timeSeries>'s missing data monitoring in &lt;subscription> resource type and notifications.
- [CSE] Added support for *ctm* (currentTime) attribute for &lt;CSEBase> resource type.
- [CSE] Added wildcard (\*) support for &lt;ACP>'s *acr/acor* originators.
- [CSE] Added support for &lt;ACP>'s *acr/acod* attribute (not for specializations yet, though).
- [CSE] Added support for 'Request Expiration Timestamp' request parameter, also for &lt;request> resources.
- [CSE] Added support for *Vendor Information* request/response header.
- [CSE] Added support for &lt;container> *disableRetrieval* attribute.
- [CSE] Added validation of *cnf* (contentInfo) attribute.
- [CSE] Added support for *dcnt* (deletionCnt) attribute for &lt;contentInstance> resource type.
- [WEB] Added OAuth2 authorization support for the proxied CSE (for the stand-alone web UI).
- [WEB] Added opening the web UI in a browser on startup (for the stand-alone web UI).
- [TESTS] Added OAuth2 authorization support for the tests.
- [CONSOLE] Added "I" command to the console (inspect a resource and its child resources).
- [CONSOLE] Added "L" command to the console (toggle through the various log levels, including *off*)
- [CONSOLE] Added configuration *cse.console.hideResources* to hide certain resources from showing in the the resource tree.
- [CONSOLE] Added various view modes when showing the resource tree (normal, compact, content, contentOnly).

### Changed
- [CSE] Relaxed validation for float in attributes and arguments. Integer are now accepted as well.
- [CSE] Changed format of configuration values "cse.registration.allowedAEOriginators" and "cse.registration.allowedCSROriginators" from regex to a simple wildcard (\* and ?) format.
- [CSE] Changed the internal timed and regular processes to a single priority timer queue.
- [CSE] Removed "logging.enable" configuration setting and added *off* as a possible value to *logging.level".
- [CSE] Improved the size calculation of &lt;contentInstance>, &lt;flexContainer>, and &lt;timeSeriesInstance> to realistic sizes (not the Python-internal type sizes anymore).
- [CSE] Refactored internal request handling to support future protocol binding developments other than http.
- [CSE] Changed the sorting of request result lists to type and creation time for &lt;contentInstance>, &lt;flexContainerInstance> and &lt;timeSeriesInstance>.
- [CSE] Improved the validation when registering &lt;remoteCSE> resources for *csi* and *cb* attributes.
- [CSE] Added validation of complex attributes in general.
- [RUNTIME] The CSE is now started by running the *acme* module (```python3 acme```)

### Fixed
- [CSE] Corrected response status codes for AE registration errors.
- [CSE] Prevent CREATE and UPDATE requests for &lt;flexContainerInstance> resource type.
- [CSE] Improved handling of &lt;flexContainerInstance> resources when versioning is disabled in the parent &lt;flexContainer>.
- [CSE] Re-added: remove comments from received JSON content.
- [CSE] Improved the timely execution of background tasks. The actual task's execution time is not added on top to the interval anymore, and intervals are constant.
- [CSE] Improved support and validation for absRelTimestamp type.
- [CSE] Improved handling of the &lt;request> resource's expiration time. It is now aligned with the 'Request Expiration Timestamp' request parameter.
- [CSE] Improved checking of empty *acpi* attribute lists. Empty lists are not allowed and the *acpi* must be removed from a resource instead.
- [CSE] Optimized log messages. Messages for irrelevant log levels are not even created anymore.
- [CSE] Corrected behavior when oldest &lt;contentInstance>, &lt;flexContainerInstance> and &lt;timeSeriesInstance> resource are deleted. Now NO notification is sent in case a &lt;subscription> monitors for *Delete_of_direct_child_resource*.
- [CSE] Added warnings when an imported &lt;CSEBase> overwrites any of the *csi*, *ri*, *rn* attributes.
- [CSE] Better error handling for ill-formed CSE-ID.
- [CSE] Fixed missing check for &lt;subscription>'s *chty* attribute. The listed resource types therein must be allowed child resource types of the &lt;subscription>'s parent resource.
- [DATABASE] Optimized and unified database searches for fragments in resources.


## [0.7.3] - 2021-03-26

### Added
- [CSE] Added *cse.resource.cnt.enableLimits* configuration. 
- [CSE] Improved startup error messages when running in headless mode.
- [CONSOLE] Added "T" command to the console (display only sub-tree of the resource tree).

### Changed
- [CSE] Default limits for &lt;container> are now disabled by default.
- [CSE] Limiting supported release versions to 2a, 3, and 4.
- [CSE] Changed spelling of configuration values "cse.statistics.writeIntervall" to "cse.statistics.writeInterval" and "app.statistics.intervall" to "app.statistics.interval".


## [0.7.2] - 2021-03-22

### Security
- [MISC] Bumped referenced library urllib3 from 1.26.2 to 1.26.3
- [MISC] Bumped referenced library jinja2 from 2.11.2 to 2.11.3


## [0.7.1] - 2021-03-09

### Fixed
- [CSE] Fixed crash when receiving no content in CREATE or UPDATE request.
- [CSE] Improved debug response when encountering a wrong type during validation.
- [CSE] Improved statistics output when running inside a Jupyter Notebook.


## [0.7.0] - 2021-03-06

### Added
- [CSE] Added *--http-address* and *--network-interface* command line arguments.
- [CSE] Added configuration to exclude certain attributes in CSR creations and updates.
- [CSE] Added support for CBOR serialization.
- [CSE] Added attribute policies for TS-0023 R4 ModuleClasses, Devices etc.
- [CSE] Added attribute policies for Generic Interworking and AllJoyn specialization.
- [CSE] Added diagram generation (in PlantUML format) of resource tree and deployment structure.
- [CSE] Added better checks for content serialization in AE.
- [CSE] Added support for *holder* attribute. Added access control behavior for *holder* and resource creator when an *acpi* attribute is specified for a resource, but doesn't have one.
- [CSE] Added support for Subscription's *expirationCounter*.
- [CSE] Added headless mode to better support docker.
- [CONSOLE] Added command interface to the terminal console (for stopping the CSE, printing statistics, CSE registrations, the resource tree, etc).
- [NOTIFICATIONS] Added support for handling CBOR serialization and other binary formats to the notification server.
- [WEB] Added dark mode (for supported browsers).
- [TESTS] Added load tests that can be optionally executed. Also improved test runner: select on the command line which tests to run.

### Changed
- [WEB] The web UI can now also be used as a stand-alone application to connect to third-party CSEs.
- [CSE] The filter query for *ty*, *cty*, and *lbl* can now be construct with + operator (e.g. ty=3+4) instead of specifying those filter elements twice.
- [CSE] Changed the importing of attribute policies to a JSON based format.
- [CSE] Supported release version can now be configured via the config file.
- [CSE] Added checks for remote CSE's *csi* (does it exist? Does it begin with a /?)
- [CSE] Removed defaultACPI support. Now supporting correct behavior for *holder* attribute resp. resource creator.
- [CSE] Correctly implemented acpi updates. Also: acpi references are converted to CSE relative unstructured During CREATE and UPDATE.
- [CSE] Changed resourceType values for &lt;latest> and &lt;oldest> to the specified values.
- [CSE] Access control clean-up. No more extra ACPs for admin access, CSRs, AEs, REQs etc. The CSE now makes use of *creator* and *holder* access.
- [TESTS] The behavior whether a failed test skips the remaining tests in a test suite can now be configured.
- [TESTS] Improved documentation. Doc strings provide a bit more information about a currently running test.
- [TESTS] Tests now pass mypy checks.
- [MISC] Added: Allow ```# single-line comments``` in JSON as well.
- [MISC] Default configuration for file logging is now *False* (to better support Raspberry Pi and similar systems with flash card file systems).
- [MISC] Now passes ```mypy --strict``` checks.
- [DATABASE] Changed the postfix of data files to the CSE-ID.
- [HTTP] Server runs now in background.

### Fixed
- [CSE] *CSEBase.srt* attribute now also returns the announced attributes.
- [CSE] Improved shutdown behavior. Waiting for internal threads to finish.
- [CSE] When updating a subscription resource's *nu* attribute: Removed URI's don't cause a "deletion notification" anymore.
- [CSE] Improved *creator* attribute handling during CREATE.
- [CSE] Fixed wrong removal procedure when removing contentInstances from a container when either threshold was met.
- [CSE] Added missing checks for mandatory request parameters *RVI* and *RI*
- [SUB] Added missing validation for *nct* / *enc/net* combinations.
- [ACP] Added check that *pvs* is not empty during CREATE or UPDATE.
- [ACP] Added check that *acpi*, if present, is the only attribute in an UPDATE request.
- [TESTS] Fixed test framework checks for CSE connectivity and CSE reconfigurations for test runs.


## [0.6.0] - 2020-10-26

### Added
- [CSE] Improved resource expiration a lot.
- [CSE] Added support for *mia* attribute in CNT and FCNT.
- [CSE] Added support for synchronous and asynchronous non-blocking requests (as well as flex-blocking).
- [CSE] Added configuration to enable or disable regular liveliness checks of remote CSE connects (cse.registration.checkLiveliness).
- [REQ] Added support for &lt;request> resource type.
- [SUB] Added support for batchNotifications, latestNotify, eventNotificationCriteria/childResourceType, and eventNotificationCriteria/attribute in subscriptions.
- [HTTP] Added possibility to enable an API to get and set some configuration values remotely.

### Changed
- [CSE] Removed possibility to register unknown resources of an unknown resource type.

### Fixed
- [HTTP] Fixed wrong configuration settings for TLS certificates.
- [CSR] Fixed format of *csebase* attribute.


## [0.5.0] - 2020-09-17

### Added
- [CSE] Added Resource Announcements to remote CSEs.
- [CSE] Added support for 'm2m:dbg' throughout the CSE. This should provide better error reporting for clients.
- [CSE] Added configuration and command line argument to enable and disable validation of attributes and arguments.
- [CSE] Added configuration and command line argument to enable and disable statistics.
- [CSE] Added configuration to make CSE startup delay configurable.
- [CSE] Added import of attribute policies for &lt;flexContainer> specializations validation.
- [CSE] Added support for 'arp' request argument.
- [CSE] JSON in requests may now contain C-style comments ("// ..." and "/* ... */").
- [CSE] Added support for *myCertFileCred* ManagementObject.
- [SUB] Improved support for 'nct' in subscriptions.
- [TESTS] Added unit tests.
- [WEB] Added deletion of resources in the web UI via right-click menu.
- [HTTP] Added https support for the http server and for requests.
- [MISC] Added Python type hints throughout the source code.

### Changed
- [CSE] Reimplemented discovery, filter functions and rcn's.
- [MISC] Refactored most constants to enums.


## [0.4.0] - 2020-06-24

### Added
- [CSE] Added command line arguments --remote-cse, --no-remote-cse .
- [CSE] Improved remote CSE handling.
- [CSE] Improved and corrected remote CSE registration and retargeting requests.
- [CSE] Improved support for expiration handling, e.g. refreshing as well as removal of expired resources.
- [CSE] Added validation of resource attributes during CREATE and UPDATE.
- [CSE] Added support for request arguments validation.
- [CSE] The CSE now passes most of the oneM2M R1 test cases.
- [AE] Added AE Self-Registration.
- [IMPORTING] Added macro mechanism to use configuration settings in imported files.
- [WEB] Add displaying the path of the selected resource and many more small improvements.
- [WEB] Providing default originator.

### Fixed
- [CSE] Fixed crashes when using group resources.
- [CSE] Fixed and reworked resource address handling.
- [CSE] Corrected transit requests.
- [ACP] Fixed format of privileges and self-privileges.
- [NOTIFICATIONS] Corrected error handling.
- [ALL] Many, many small fixes and improvements.

### Changed
- [ACP] Created resources without a provided ACPI will now have the same ACPI of the parent.
- [DATABASE] Upgraded to TinyDB 4.x .
- [Logging] Now using the Rich module for improved terminal logging .
- [MISC] Restructured documentation.


## [0.3.0] - 2020-04-20

### Added
- [CSE] Discovery supports "attributes + children" return content.
- [CSE] Added command line argument --db-storage .
- [CSE] Added support for FlexContainerInstance.
- [CSE] Added command line arguments --apps / --no-apps to enable and disable internal applications. Also added entry in config file.
- [CSE] Added sorting of discovery results. Configurable.

### Fixed
- [CSE] Fixed discovery results: ignore latest, oldest, and fixed result format.

### Changed
- [CSE] Changed command line argument --reset-db to --db-reset .


## [0.2.1] - 2020-03-06

### Added
- [APPS] Added persistent storage support for AEs.

### Fixed
- [APPS] Fixed wrong originator handling for already registered AEs.


## [0.2.0] - 2020-03-02

### Added
- [CSE] Checking and setting "creator" attribute when creating new resources.
- [ACP] Always add "admin" originator to newly created ACPs (configurable).
- [ACP] Improved default ACP. Any new resource without ACP gets the default ACP assigned.
- [AE] Added proper AE registration. An ACP is automatically created for a new AE, and also removed when the corresponding AE is removed.
- [LOGGING] Added option to enable/disable logging to a log file (Logging:enableFileLogging). If disabled, log-messages are only written to the console.
- [LOGGING] Possibility to disable logging on the command line.
- [IMPORTING] Added default ACP. 
- [WEB] Added LOGO & favicon.

### Fixed
- [WEB] Browser request to "/"" will now redirect to the web-ui's URL.
- [WEB] REST UI will not refresh anymore when automatic refresh is on.
- [ALL] Various fixes and improvements.


## [0.1.0] - 2020-02-09
- First release

[← README](README.md) <|MERGE_RESOLUTION|>--- conflicted
+++ resolved
@@ -8,7 +8,6 @@
 and this project adheres to [Semantic Versioning](https://semver.org/spec/v2.0.0.html).
 
 
-<<<<<<< HEAD
 ## [unreleased] - xxxx-xx-xx
 
 ### Added
@@ -20,13 +19,11 @@
 ### Fixed
 - [CSS] Corrected &lt;timeSeries>'s *cbs* attribute name.
 - [TESTS] Corrected test cases.
-=======
+
 ## [0.10.1] - 2022-05-30
 
 ### Fixed
 - [CSE] Fixed crash when restarting &lt;timeSeries> monitoring.
->>>>>>> 5685e501
-
 
 ## [0.10.0] - 2022-05-06
 
