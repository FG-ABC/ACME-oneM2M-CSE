--- conflicted
+++ resolved
@@ -117,15 +117,8 @@
 			resource = res[0]	# root resource for the retrieval/discovery
 
 		# do discovery
-<<<<<<< HEAD
-		if (res := self.retrieveResource(id))[0] is None:
-			return res
-
-		rs, _, msg = self.discoverResources(id, originator, handling, fo, conditions, attributes, operation=operation)
-=======
 		if (res := self.discoverResources(id, originator, handling, fo, conditions, attributes, operation=operation))[0] is None:	# not found?
 			return res
->>>>>>> 89240b59
 
 		# check and filter by ACP. After this allowedResources only contains the resources that are allowed
 		allowedResources = []
