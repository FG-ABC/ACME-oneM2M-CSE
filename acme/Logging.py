--- conflicted
+++ resolved
@@ -163,11 +163,7 @@
 
 
 	@staticmethod
-<<<<<<< HEAD
-	def logErr(msg:str, showStackTrace:bool=True) -> None:
-=======
 	def logErr(msg:str, showStackTrace:bool=True, exc:Exception=None) -> None:
->>>>>>> 9aa049cf
 		"""	Print a log message with level ERROR. 
 			`showStackTrace` indicates whether a stacktrace shall be logged together with the error
 			as well.
@@ -175,14 +171,10 @@
 		import CSE
 		# raise logError event
 		(not CSE.event or CSE.event.logError())	# type: ignore
-<<<<<<< HEAD
-		if showStackTrace and Logging.stackTraceOnError:
-=======
 		if exc is not None:
 			fmtexc = ''.join(traceback.TracebackException.from_exception(exc).format())
 			Logging._log(logging.ERROR, f'{msg}\n\n{fmtexc}')
 		elif showStackTrace and Logging.stackTraceOnError:
->>>>>>> 9aa049cf
 			strace = ''.join(map(str, traceback.format_stack()[:-1]))
 			Logging._log(logging.ERROR, f'{msg}\n\n{strace}')
 		else:
